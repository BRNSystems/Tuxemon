--- conflicted
+++ resolved
@@ -21,13 +21,9 @@
 
 from __future__ import annotations
 
-<<<<<<< HEAD
 import datetime as dt
-from typing import NamedTuple, final
-=======
 from dataclasses import dataclass
 from typing import final
->>>>>>> 234d8ddc
 
 from tuxemon.event.eventaction import EventAction
 
@@ -58,10 +54,7 @@
         # Split the variable into a key: value pair
         battle_list = self.battle_list.split(":")
         battle_key = str(battle_list[0])
-        battle_value = str(battle_list[1])
+        battle_value = str(battle_list[1]), dt.date.today().toordinal()
 
         # set the value in battle history
-        player.battle_history[battle_key] = (
-            battle_value,
-            dt.date.today().toordinal(),
-        )+        player.battle_history[battle_key] = battle_value