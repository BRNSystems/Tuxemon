--- conflicted
+++ resolved
@@ -462,23 +462,6 @@
         else:
             self.player1.moverate = self.player1.walkrate
 
-<<<<<<< HEAD
-        # Check to see if the player is colliding with anything
-        self.collision_rectmap = []
-        for item in self.collision_map:
-            self.collision_rectmap.append(
-                pygame.Rect(
-                    (item[0] * self.tile_size[0]) + self.global_x,
-                    (item[1] * self.tile_size[0]) + self.global_y, self.tile_size[0], self.tile_size[1]))
-
-        # Add any NPC's to the collision rectangle map. We use this to see if
-        # the player is colliding or not
-        for npc in self.npcs.items():
-            self.collision_rectmap.append(
-                pygame.Rect(npc.position[0], npc.position[1], self.tile_size[0], self.tile_size[1]))
-
-=======
->>>>>>> 2714fa2f
         # Set the global_x/y when the player moves around
         self.global_x, self.global_y = self.player1.move(
             self.screen, self.tile_size, self.time_passed_seconds, (self.global_x, self.global_y), self)
