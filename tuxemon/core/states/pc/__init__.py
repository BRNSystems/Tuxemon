--- conflicted
+++ resolved
@@ -352,13 +352,6 @@
             self.multiplayer_host_menu.draw()
 
             text = "Server Started: \\n"
-<<<<<<< HEAD
             text += str(self.game.server.server.server_name)
 
-            self.multiplayer_host_menu.draw_text(text, justify="center")
-=======
-            for ip in self.multiplayer_host_menu.ips:
-                text += ip + "\\n"
-
-            self.multiplayer_host_menu.draw_text(text, justify="center")
->>>>>>> e1872351
+            self.multiplayer_host_menu.draw_text(text, justify="center")