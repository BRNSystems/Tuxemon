--- conflicted
+++ resolved
@@ -214,11 +214,7 @@
  <objectgroup color="#ffff00" id="7" name="Events">
   <object id="67" name="Go to Player's house" type="event" x="688" y="720" width="16" height="16">
    <properties>
-<<<<<<< HEAD
-    <property name="act10" value="transition_teleport player_house_downstairs.tmx,5,7,0.3"/>
-=======
     <property name="act10" value="transition_teleport player_house_downstairs.tmx,4,6,0.3"/>
->>>>>>> 072404bd
     <property name="cond10" value="is player_at"/>
    </properties>
   </object>
@@ -668,11 +664,7 @@
     <property name="act12" value="unlock_controls"/>
     <property name="act15" value="set_variable comeinside:done"/>
     <property name="act17" value="player_resume"/>
-<<<<<<< HEAD
-    <property name="act18" value="transition_teleport player_house_downstairs.tmx,5,7,0.3"/>
-=======
     <property name="act18" value="transition_teleport player_house_downstairs.tmx,4,6,0.3"/>
->>>>>>> 072404bd
     <property name="cond1" value="is variable_set comeinside:yes"/>
    </properties>
   </object>
@@ -913,11 +905,7 @@
     <property name="act30" value="npc_face player,up"/>
     <property name="act35" value="unlock_controls"/>
     <property name="act36" value="set_variable moveplayer:false"/>
-<<<<<<< HEAD
-    <property name="act40" value="transition_teleport player_house_downstairs.tmx,5,7,0.3"/>
-=======
     <property name="act40" value="transition_teleport player_house_downstairs.tmx,4,6,0.3"/>
->>>>>>> 072404bd
     <property name="cond1" value="is variable_set moveplayer:true"/>
    </properties>
   </object>
