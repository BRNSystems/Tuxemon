msgid ""
msgstr ""
"Project-Id-Version: PACKAGE VERSION\n"
"Report-Msgid-Bugs-To: \n"
"POT-Creation-Date: 2020-05-14 05:41+0200\n"
"PO-Revision-Date: 2020-11-08 20:26+0000\n"
"Last-Translator: Carlos Ramos Carreño <carlosramosca@hotmail.com>\n"
"Language-Team: English <https://hosted.weblate.org/projects/tuxemon/tuxemon/"
"en/>\n"
"Language: en\n"
"MIME-Version: 1.0\n"
"Content-Type: text/plain; charset=UTF-8\n"
"Content-Transfer-Encoding: 8bit\n"
"Plural-Forms: nplurals=2; plural=n != 1;\n"
"X-Generator: Weblate 4.3.2\n"

# SOME DESCRIPTIVE TITLE.
# Copyright (C) YEAR The Tuxemon Team
# This file is distributed under the same license as the PACKAGE package.
# FIRST AUTHOR <EMAIL@ADDRESS>, YEAR.
msgid "PROJECT DESCRIPTION\n"
msgstr ""
"Project-Id-Version: Insert package version from somewhere\n"
"Report-Msgid-Bugs-To: andymenderunix@gmail.com\n"
"POT-Creation-Date: 2018-10-07 20:58:38+0000\n"
"PO-Revision-Date: 2018-10-07 20:58:38+0000\n"
"Last-Translator: Andy Mender <andymenderunix@gmail.com>\n"
"Language-Team: English <andymenderunix@gmail.com>\n"
"Language: en_US\n"
"MIME-Version: 1.0\n"
"Content-Type: text/plain; charset=UTF-8\n"
"Content-Transfer-Encoding: 8bit\n"
"Plural-Forms: nplurals=2; plural=n != 1;\n"

## ITEM TRANSLATIONS ##
# Apple
msgid "apple"
msgstr "Apple"

msgid "apple_description"
msgstr "Heals a monster by 10 HP."

# Berry
msgid "berry"
msgstr "Berry"

msgid "berry_description"
msgstr "Heals a monster by 10 HP."

# Cherry
msgid "cherry"
msgstr "Cherry"

msgid "cherry_description"
msgstr "Heals a monster by 10 HP."

# Orange
msgid "orange"
msgstr "Orange"

msgid "orange_description"
msgstr "Heals a monster by 20 HP."

# Potion
msgid "potion"
msgstr "Potion"

msgid "potion_description"
msgstr "Heals a monster by 50 HP."

# Super Potion
msgid "super_potion"
msgstr "Super Potion"

msgid "super_potion_description"
msgstr "Heals a monster by 150 HP."

# Imperial Potion
msgid "imperial_potion"
msgstr "Imperial Potion"

msgid "imperial_potion_description"
msgstr "Heals a monster by 350 HP."

# Revive
msgid "revive"
msgstr "Revive"

msgid "revive_description"
msgstr "Revives knocked out Tuxemon and restores 20 HP."

# Capture Device
msgid "capture_device"
msgstr "Capture Device"

msgid "capture_device_description"
msgstr "Captures a monster."

# TMs
msgid "tm_avalanche"
msgstr "TM: Avalanche"

msgid "tm_avalanche_description"
msgstr "Technique Manual that teaches a Water or Earth Tuxemon the Avalanche technique."

msgid "tm_blossom"
msgstr "TM: Blossom"

msgid "tm_blossom_description"
msgstr "Technique Manual that teaches a Wood Tuxemon the Blossom technique."

msgid "item_cannot_use_here"
msgstr "{name} cannot be used here!"

msgid "item_no_available_target"
msgstr "{name} cannot be used on any of your Tuxemon right now."

# Allie's Address
msgid "allies_address"
msgstr "Allie's Address"

msgid "allies_address_description"
msgstr "Room 31, Block 2, Omnichannel Tower, Cotton Town\n"
"\n"
"There's a kiss mark next to the address"

## NOTIFICATION TRANSLATIONS ##
# Combat notifications
msgid "combat_run"
msgstr "{user} ran away!"

msgid "combat_miss"
msgstr "It missed..."

msgid "combat_can't_run_from_trainer"
msgstr "Can't run from trainer battles!"

msgid "combat_player_run"
msgstr "You have run away!"

msgid "combat_used_x"
msgstr "{user} used {name}!"

msgid "combat_used_x_on_y"
msgstr "{user} used {name} on {target}!"

msgid "combat_swap"
msgstr "{user} sent out {target}!"

msgid "combat_call_tuxemon"
msgstr "Go {name}!"

# TODO: similar to combat_swap - refactor!
msgid "combat_opponent_call_tuxemon"
msgstr "{user} sent out {name}!"

msgid "combat_state_poison_get"
msgstr "{target} is poisoned."

msgid "combat_state_poison_damage"
msgstr "{name} took poison damage!"

msgid "combat_state_lifeleech_get"
msgstr "{user} is leeching health from {target}."

msgid "combat_state_lifeleech_success"
msgstr "{user} lost health to lifeleech!"

msgid "combat_state_lifeleech_failure"
msgstr "{link} can't heal any further."

msgid "combat_state_recover_get"
msgstr "{target} started to recover health."

msgid "combat_state_recover_success"
msgstr "{user} recovered health!"

msgid "combat_state_recover_failure"
msgstr "{user} can't heal any further."

msgid "combat_status_damage"
msgstr "{name} took {status} damage!"

msgid "combat_trainer_appeared"
msgstr "{name} wants to battle!"

msgid "combat_victory"
msgstr "You have won!"

msgid "combat_defeat"
msgstr "You've been defeated!"

msgid "combat_draw"
msgstr "All parties have fainted!"

msgid "combat_capturing_success"
msgstr "You captured {name}!"

msgid "combat_capturing_fail"
msgstr "{name} broke free!"

msgid "combat_recharging"
msgstr "{name} needs a break before using {move} again..."

msgid "combat_replacement"
msgstr "Choose a replacement!"

msgid "combat_replacement_is_fainted"
msgstr "That monster has fainted already!"

msgid "combat_wild_appeared"
msgstr "A wild {name} appeared!"

msgid "combat_monster_choice"
msgstr "What will {name} do?"

msgid "combat_fainted"
msgstr "{name} fainted!"

msgid "combat_isactive"
msgstr "{name} is already in play."

msgid "attack_very_effective"
msgstr "The attack did a lot of extra damage!"

msgid "attack_effective"
msgstr "The attack did extra damage!"

msgid "attack_resisted"
msgstr "The attack was resisted!"

msgid "attack_weak"
msgstr "The attack was strongly resisted!"

# Generic notifications
msgid "empty_slot"
msgstr "Empty Slot"

msgid "exit"
msgstr "Exit"

msgid "item_confirm_use"
msgstr "Use"

msgid "item_confirm_cancel"
msgstr "Cancel"

# TODO same as generic_success and generic_failure - refactor!
msgid "item_success"
msgstr "It worked!"

msgid "item_failure"
msgstr "It failed!"

msgid "generic_success"
msgstr "It worked!"

msgid "generic_failure"
msgstr "It failed!"

msgid "attempting_capture"
msgstr "Attempting capture..."

msgid "gotcha"
msgstr "Gotcha!"

msgid "not_implemented"
msgstr "This feature is not yet implemented."

msgid "receive_happiness"
msgstr "Received 5 Capture Devices!"

msgid "received_x"
msgstr "Received {name}!"

msgid "save_success"
msgstr "Saved!"

msgid "save_failure"
msgstr "There was a problem saving!"

msgid "save_overwrite"
msgstr "Yes, overwrite this save."

msgid "save_keep"
msgstr "No, keep this save."

msgid "slot"
msgstr "Slot"

msgid "status_faint"
msgstr "Faint"

msgid "status_poison"
msgstr "Poison"

msgid "status_lifeleech"
msgstr "Lifeleech"

msgid "status_recover"
msgstr "Recover"

## TECHNIQUE TRANSLATIONS ##
msgid "all_in"
msgstr "All In"

msgid "amnesia"
msgstr "Amnesia"

msgid "avalanche"
msgstr "Avalanche"

msgid "battery_acid"
msgstr "Battery Acid"

msgid "battery_discharge"
msgstr "Battery Discharge"

msgid "beam"
msgstr "Beam"

msgid "berserk"
msgstr "Berserk"

msgid "biting_winds"
msgstr "Biting Winds"

msgid "blade"
msgstr "Blade"

msgid "blood_bond"
msgstr "Blood Bond"

msgid "blossom"
msgstr "Blossom"

msgid "boulder"
msgstr "Boulder"

msgid "breathe_fire"
msgstr "Breathe Fire"

msgid "bubble_trap"
msgstr "Bubble Trap"

msgid "bullet"
msgstr "Bullet"

msgid "chill_mist"
msgstr "Chill Mist"

msgid "clamp_on"
msgstr "Clamp On"

msgid "constrict"
msgstr "Constrict"

msgid "electrical_storm"
msgstr "Electrical Storm"

msgid "energy_claws"
msgstr "Energy Claws"

msgid "energy_field"
msgstr "Energy Field"

msgid "eyebite"
msgstr "Eyebite"

msgid "feint"
msgstr "Feint"

msgid "fester"
msgstr "Fester"

msgid "fire_ball"
msgstr "Fire Ball"

msgid "fire_claw"
msgstr "Fire Claw"

msgid "flamethrower"
msgstr "Flamethrower"

msgid "flood"
msgstr "Flood"

msgid "flow"
msgstr "Flow"

msgid "fluff_up"
msgstr "Fluff Up"

msgid "font"
msgstr "Font"

msgid "frostbite"
msgstr "Frostbite"

msgid "fume"
msgstr "Fume"

msgid "give_all"
msgstr "Give All"

msgid "glower"
msgstr "Glower"

msgid "goad"
msgstr "Goad"

msgid "headbutt"
msgstr "Headbutt"

msgid "hibernate"
msgstr "Hibernate"

msgid "ice_claw"
msgstr "Ice Claw"

msgid "icicle_spear"
msgstr "Icicle Spear"

msgid "invictus"
msgstr "Invictus"

msgid "kindling_flame"
msgstr "Kindling Flame"

msgid "levitate"
msgstr "Levitate"

msgid "midnight_mantle"
msgstr "Midnight Mantle"

msgid "muddle"
msgstr "Muddle"

msgid "mudslide"
msgstr "Mudslide"

msgid "one_two"
msgstr "One-Two"

msgid "overgrowth"
msgstr "Overgrowth"

msgid "peck"
msgstr "Peck"

msgid "peregrine"
msgstr "Peregrine"

msgid "perfect_cut"
msgstr "Perfect Cut"

msgid "petrify"
msgstr "Petrify"

msgid "probiscus"
msgstr "Probiscus"

msgid "pseudopod"
msgstr "Pseudopod"

msgid "quicksand"
msgstr "Quicksand"

msgid "ram"
msgstr "Ram"

msgid "refresh"
msgstr "Refresh"

msgid "rock"
msgstr "Rock"

msgid "rot"
msgstr "Rot"

msgid "rust_bomb"
msgstr "Rust Bomb"

msgid "salamander"
msgstr "Salamander"

msgid "sand_spray"
msgstr "Sand Spray"

msgid "shadow_boxing"
msgstr "Shadow Boxing"

msgid "shrapnel"
msgstr "Shrapnel"

msgid "shuriken"
msgstr "Shuriken"

msgid "sleep_bomb"
msgstr "Sleep Bomb"

msgid "sleeping_powder"
msgstr "Sleeping Powder"

msgid "snowstorm"
msgstr "Snowstorm"

msgid "splinter"
msgstr "Splinter"

msgid "spray"
msgstr "Spray"

msgid "stampede"
msgstr "Stampede"

msgid "starfall"
msgstr "Starfall"

msgid "static_field"
msgstr "Static Field"

msgid "sting"
msgstr "Sting"

msgid "stone_rot"
msgstr "Stone Rot"

msgid "strike"
msgstr "Strike"

msgid "suck_poison"
msgstr "Suck Poison"

msgid "sudden_glow"
msgstr "Sudden Glow"

msgid "supernova"
msgstr "Supernova"

msgid "surge"
msgstr "Surge"

msgid "take_cover"
msgstr "Take Cover"

msgid "thunderball"
msgstr "Thunderball"

msgid "thunderclap"
msgstr "Thunderclap"

msgid "tonguespear"
msgstr "Tonguespear"

msgid "venomous_tentacle"
msgstr "Venomous Tentacle"

msgid "wall_of_steel"
msgstr "Wall of Steel"

msgid "wallow"
msgstr "Wallow"

msgid "web"
msgstr "Web"

msgid "whirlwind"
msgstr "Whirlwind"

msgid "wing_tip"
msgstr "Wing Tip"

## MENU TRANSLATIONS ##
# Monster Menu notifications
msgid "monster_menu_info"
msgstr "Info"

msgid "monster_menu_move"
msgstr "Move"

# Menu notifications
msgid "log_off"
msgstr "Log Off"

msgid "menu_bag"
msgstr "Bag"

msgid "menu_fight"
msgstr "Fight"

msgid "menu_item"
msgstr "Item"

msgid "menu_items"
msgstr "Items"

msgid "menu_journal"
msgstr "Journal"

msgid "menu_load"
msgstr "Load"

msgid "menu_monster"
msgstr "Tuxemon"

# TODO: duplicate of menu_monster?
msgid "menu_monsters"
msgstr "Monsters"

msgid "menu_multiplayer"
msgstr "Multiplayer"

msgid "menu_new_game"
msgstr "New Game"

msgid "menu_options"
msgstr "Options"

msgid "menu_player"
msgstr "Player"

msgid "menu_run"
msgstr "Run"

msgid "menu_save"
msgstr "Save"

# Multiplayer notifications
msgid "multiplayer_accept"
msgstr "Accept"

msgid "multiplayer_decline"
msgstr "Decline"

msgid "multiplayer_duel"
msgstr "{name} would like to Duel!"

msgid "multiplayer_host_game"
msgstr "Host Game"

msgid "multiplayer_scan_games"
msgstr "Scan for Games"

msgid "multiplayer_join_game"
msgstr "Join Game"

msgid "multiplayer_hosting_ready"
msgstr "Ready to accept clients!"

msgid "multiplayer_already_hosting"
msgstr "Already hosting!"

msgid "multiplayer_no_servers"
msgstr "No servers found..."

msgid "multiplayer_join_prompt"
msgstr "Hostname or IP?"

## MONSTER TRANSLATIONS ##
# Monster details
msgid "aardart_description"
msgstr "It keeps count of every ant it has eaten, and celebrates significant numbers."

msgid "aardart"
msgstr "Aardart"

msgid "aardorn_description"
msgstr "When born it is placed in an anthill and left to eat its way out."

msgid "aardorn"
msgstr "Aardorn"

msgid "agnidon_description"
msgstr "It prefers four legs, but can stand on two to open doors, push over trees or hold things."

msgid "agnidon"
msgstr "Agnidon"

msgid "agnigon_description"
msgstr "It is called a 'false dragon', because it appears to be a dragon, but actually evolved from a different line of ancient reptiles."

msgid "agnigon"
msgstr "Agnigon"

msgid "agnite_description"
msgstr "It is playful, but must be taught early on to keep its fire in check."

msgid "agnite"
msgstr "Agnite"

msgid "allagon_description"
msgstr "Allagon are drawn to relics made from the metals left behind by their ancestors, and will be violent to retrieve them."

msgid "allagon"
msgstr "Allagaon"

msgid "anoleaf_description"
msgstr "It considers the plants growing near it to be its brothers and sisters."

msgid "anoleaf"
msgstr "Anoleaf"

msgid "axylightl_description"
msgstr "It lights the deep waters with its tail, marking a safe shelter for fish."

msgid "axylightl"
msgstr "Axylightl"

msgid "bamboon_description"
msgstr "It fights with its bamboo staff, which it also uses for balance."

msgid "bamboon"
msgstr "Bamboon"

msgid "bigfin_description"
msgstr "A whole ecosystem exists on its back, so it tries not to go underwater."

msgid "bigfin"
msgstr "Bigfin"

msgid "bolt_description"
msgstr ""

msgid "bolt"
msgstr "Bolt"

msgid "cairfrey_description"
msgstr "A jolly piece of furniture who awoke one morning and decided to explore."

msgid "cairfrey"
msgstr "Cairfrey"

msgid "capiti_description"
msgstr "It looks like a baby, but some specimens have been found that are hundreds of years old."

msgid "capiti"
msgstr "Capiti"

msgid "cardiling_description"
msgstr "One wouldn't expect it to breathe fire, until it does."

msgid "cardiling"
msgstr "Cardiling"

msgid "cardinale_description"
msgstr "It hates all predators with a passion, and makes war with them and their young when it can."

msgid "cardinale"
msgstr "Cardinale"

msgid "cardiwing_description"
msgstr "Its song is remarkable, but few dare keep an explosive songbird."

msgid "cardiwing"
msgstr "Cardiwing"

msgid "chillimp_description"
msgstr "It is rumoured to live atop snowy mountains, but no clear photo of it has ever been taken."

msgid "chillimp"
msgstr "Chillimp"

msgid "chloragon_description"
msgstr "It hatches when an ancient egg is planted in fertile soil. When the eggs run out, there will be no more CHLORAGON."

msgid "chloragon"
msgstr "Chloragon"

msgid "conifrost_description"
msgstr "If it sneezes, an avalanche occurs. It has a permanent sniffle."

msgid "conifrost"
msgstr "Conifrost"

msgid "corvix_description"
msgstr "It arms its wings with bone shards from its victims."

msgid "corvix"
msgstr "Corvix"

msgid "dandylion_description"
msgstr "It gives birth to one litter in its life. Then it wanders the world trying to find them."

msgid "dandylion"
msgstr "Dandylion"

msgid "djinnbo_description"
msgstr "It is mistakenly believed that it is a human who died in a fire. Actually, its relatives did."

msgid "djinnbo"
msgstr "Djinnbo"

msgid "dollfin_description"
msgstr "Each one follows a ship from place to place, exploring the world."

msgid "dollfin"
msgstr "Dollfin"

msgid "dracune_description"
msgstr "It is immobile during the day, but can wriggle and bite at night."

msgid "dracune"
msgstr "Dracune"

msgid "dragarbor_description"
msgstr "When it feels it is coming to the end of its life, it travels to a graveyard where it plants itself. Its tail flower grows forever."

msgid "dragarbor"
msgstr "Dragarbor"

msgid "dune_pincher_description"
msgstr ""

msgid "dune_pincher"
msgstr "Dune Pincher"

msgid "eaglace_description"
msgstr "When it takes flight, clouds form. When it claps its wings, hail falls."

msgid "eaglace"
msgstr "Eaglace"

msgid "eruptibus_description"
msgstr "Smiths work with it, heating up metals in its caldera."

msgid "eruptibus"
msgstr "Eruptibus"

msgid "eyenemy_description"
msgstr "It feeds on beautiful views and other spectacular sights."

msgid "eyenemy"
msgstr "Eyenemy"

msgid "falcono_description"
msgstr "It is totally unafraid of adversaries, and will attack an enemy of any size without hesitation."

msgid "falcono"
msgstr "Falcono"

msgid "ferricran_description"
msgstr "Once, the Ferricran were covered all over with adamantine scales, and had wings of mithril."

msgid "ferricran"
msgstr "Ferricran"

msgid "firomenis_description"
msgstr ""

msgid "firomenis"
msgstr "Firomenis"

msgid "fluttaflap_description"
msgstr "It feeds on impurities, so it returns purified blood to those it sucks on."

msgid "fluttaflap"
msgstr "Fluttaflap"

msgid "fruitera_description"
msgstr ""

msgid "fruitera"
msgstr "Fruitera"

msgid "gectile_description"
msgstr "It is so quick and light that it can walk on leaves."

msgid "gectile"
msgstr "Gectile"

msgid "heronquak_description"
msgstr "The crystal on its chest is mistaken for a diamond by poachers. It melts when it is removed from HERONQUAK's body."

msgid "heronquak"
msgstr "Heronquak"

msgid "hydrone_description"
msgstr ""

msgid "hydrone"
msgstr "Hydrone"

msgid "katacoon_description"
msgstr "It stays in a meditative pose for its chrysalis, moving only to jab enemies."

msgid "katacoon"
msgstr "Katacoon"

msgid "lambert_description"
msgstr "It is placed in its nut by its parent, who then sends it into the world."

msgid "lambert"
msgstr "Lambert"

msgid "legko_description"
msgstr "Long thought to be legless, its leaves are actually vestigial limbs."

msgid "legko"
msgstr "Legko"

msgid "magmaturtle_description"
msgstr ""

msgid "magmaturtle"
msgstr "Magmaturtle"

msgid "merlicun_description"
msgstr ""

msgid "merlicun"
msgstr "Merlicun"

msgid "moloch_description"
msgstr "It can stiffen or soften its skin to respond to friends and foes."

msgid "moloch"
msgstr "Moloch"

msgid "noctalo_description"
msgstr "It inhabits only places abandoned by humans - castles, graveyards and sewers."

msgid "noctalo"
msgstr "Noctalo"

msgid "noctula_description"
msgstr "It eats bugs and PIPIS eat fruit, so despite living in close proximity they do not compete."

msgid "noctula"
msgstr "Noctula"

msgid "nostray_description"
msgstr "It can smell anything in the ocean, no matter how far away."

msgid "nostray"
msgstr "Nostray"

msgid "nudiflot_female_description"
msgstr "It eats and stores the poison of the sea creatures that it feeds upon."

msgid "nudiflot_male_description"
msgstr "It eats and stores the poison of the sea creatures that it feeds upon."

msgid "nudiflot_female"
msgstr "Nudiflot (F)"

msgid "nudiflot_male"
msgstr "Nudiflot (M)"

msgid "nut_description"
msgstr ""

msgid "nut"
msgstr "Nut"

msgid "pigabyte_description"
msgstr ""

msgid "pigabyte"
msgstr "Pigabyte"

msgid "possessun_description"
msgstr "It is a ghost that inhabits a dead CAIRFREY."

msgid "possessun"
msgstr "Possessun"

msgid "propellercat_description"
msgstr ""

msgid "propellercat"
msgstr "Propellercat"

msgid "rockat_description"
msgstr ""

msgid "rockat"
msgstr "Rockat"

msgid "rockitten_description"
msgstr ""

msgid "rockitten"
msgstr "Rockitten"

msgid "sapragon_description"
msgstr "In olden times, each element had a mighty dragon - but those creatures have diminished and are rare in these days."

msgid "sapragon"
msgstr "Sapragon"

msgid "selket_description"
msgstr ""

msgid "selket"
msgstr "Selket"

msgid "selmatek_description"
msgstr ""

msgid "selmatek"
msgstr "Selmatek"

msgid "sharpfin_description"
msgstr "It is invisible in the water, being visible only when it leaps out of the water to drag animals on the shore back into the deep."

msgid "sharpfin"
msgstr "Sharpfin"

msgid "sludgehog_description"
msgstr ""

msgid "sludgehog"
msgstr "Sludgehog"

msgid "snowrilla_description"
msgstr "It delights in playing tag with skiers on desolate slopes."

msgid "snowrilla"
msgstr "Snowrilla"

msgid "spycozeus_description"
msgstr ""

msgid "spycozeus"
msgstr "Spycozeus"

msgid "sumchon_description"
msgstr "It uses its weight to trip much larger enemies. It is as dense as a star."

msgid "sumchon"
msgstr "Sumchon"

msgid "swap"
msgstr "Swap"

msgid "template_description"
msgstr "Some description here"

msgid "template"
msgstr "Template Name"

msgid "tigrock_description"
msgstr "It is said that it had to invent itself because an evolution was not designed."

msgid "tigrock"
msgstr "Tigrock"

msgid "tumbleworm_description"
msgstr ""

msgid "tumbleworm"
msgstr "Tumbleworm"

msgid "tux_description"
msgstr ""

msgid "tux"
msgstr "Tux"

msgid "tweesher_description"
msgstr "The colder the weather, the harder its beak. At below 0 degrees, it is harder than diamond."

msgid "tweesher"
msgstr "Tweesher"

msgid "vamporm_description"
msgstr "It thirsts for blood, but must make do with tree sap."

msgid "vamporm"
msgstr "Vamporm"

msgid "velocitile_description"
msgstr "It can outrun a bullet, but only when it has warmed up."

msgid "velocitile"
msgstr "Velocitile"

msgid "wrougon_description"
msgstr "Each WROUGON is born with a patch of rust larger than the patch of its parents."

msgid "wrougon"
msgstr "Wrougon"

msgid "zunna_description"
msgstr "Cheerful ZUNNA sucks up all the food it can find into its stomach."

msgid "zunna"
msgstr "Zunna"

msgid "chrome_robo"
msgstr "Chrome Robo"
msgid "dark_robo"
msgstr "Dark Robo"
msgid "birb_robo"
msgstr "Birb Robo"
msgid "xeon"
msgstr "Xeon"
msgid "xeon_2"
msgstr "Xeon-2"
msgid "mk01_beta"
msgstr "Mk01 Beta"
msgid "mk01_alpha"
msgstr "MK01 Alpha"



# Monster categories
msgid "anteater"
msgstr "Threat"

msgid "snout"
msgstr "Snout"

msgid "false_dragon"
msgstr "False Dragon"

msgid "dragon"
msgstr "Dragon"

msgid "sprout"
msgstr "Sprout"

msgid "inchoate"
msgstr "Inchoate"

msgid "prehensile"
msgstr "Prehensile"

msgid "island"
msgstr "Island"

msgid "host"
msgstr "Host"

msgid "woodwose"
msgstr "Woodwose"

msgid "firebird"
msgstr "Firebird"

msgid "frost_ape"
msgstr "Frost Ape"

msgid "taiga"
msgstr "Taiga"

msgid "horned_raptor"
msgstr "Horned Raptor"

msgid "lions_tooth"
msgstr "Lion's Tooth"

msgid "vengeance"
msgstr "Vengeance"

msgid "joyful"
msgstr "Joyful"

msgid "cloaked"
msgstr "Cloaked"

msgid "cirrus"
msgstr "Cirrus"

msgid "hot_rock"
msgstr "Hot Rock"

msgid "pupil"
msgstr "Pupil"

msgid "fire"
msgstr "Fire"

msgid "sanguine"
msgstr "Sanguine"

msgid "wood"
msgstr "Wood"

msgid "climbing"
msgstr "Climbing"

msgid "crested"
msgstr "Crested"

msgid "metal_water"
msgstr "Metal, Water"

msgid "stance"
msgstr "Stance"

msgid "gumnut"
msgstr "Gumnut"

msgid "lizard"
msgstr "Lizard"

msgid "earth_fire"
msgstr "Earth, Fire"

msgid "devil"
msgstr "Devil"

msgid "nightcrawler"
msgstr "Nightcrawler"

msgid "flopped"
msgstr "Flopped"

msgid "metal"
msgstr "Metal"

msgid "visitor"
msgstr "Visitor"

msgid "earth"
msgstr "Earth"

msgid "rip"
msgstr "Rip"

msgid "yeti"
msgstr "Yeti"

msgid "some_category_here"
msgstr "Some category here"

msgid "ex_machina"
msgstr "Ex Machina"

msgid "water"
msgstr "Water"

msgid "clot"
msgstr "Clot"

msgid "restless"
msgstr "Restless"

msgid "slurpy"
msgstr "Slurpy"

## NPC TRANSLATIONS ##
# NPC slugs and names
msgid "aeble"
msgstr "Aeble"

msgid "allie"
msgstr "Allie"

msgid "cottonnurse"
msgstr "Cotton Nurse"

msgid "karrianna"
msgstr "Karrianna"

msgid "knight1"
msgstr "Knight I"

msgid "knight2"
msgstr "Knight II"

msgid "liela"
msgstr "Liela"

msgid "maple_girl"
msgstr "Maple"

msgid "misa"
msgstr "Misa"

msgid "npc_wife"
msgstr "Wife NPC"

msgid "professor"
msgstr "Professor"

msgid "npc_red"
msgstr "Red"

msgid "tabanurse"
msgstr "Taba Nurse"

msgid "tuxemart_keeper"
msgstr "Tuxemart Shopkeeper"

msgid "tuxemart_aide"
msgstr "Tuxemart Employee"

msgid "xerogrund1"
msgstr "Team Xero Grunt I"

msgid "xerogrund2"
msgstr "Team Xero Grunt II"

msgid "xerogrunt2"
msgstr "Team Xero Grunt II"

msgid "xerogrunt3"
msgstr "Team Xero Grunt III"

msgid "xerogrunt4"
msgstr "Team Xero Grunt IV"

msgid "xerogrunt5"
msgstr "Team Xero Grunt V"

msgid "xerogrunt6"
msgstr "Team Xero Grunt VI"

msgid "xerogrunt7"
msgstr "Team Xero Grunt VII"

msgid "xerogrunt8"
msgstr "Team Xero Grunt VIII"

msgid "xerogrunt9"
msgstr "Team Xero Grunt IX"

msgid "xerogrunt10"
msgstr "Team Xero Grunt X"

## DIALOG TRANSLATIONS ##
# general dialogs
msgid "healmytuxemon"
msgstr "Do you want to heal your Tuxemon?"

msgid "haveagoodday"
msgstr "Have a good day!"

msgid "yes"
msgstr "Yes"

msgid "no"
msgstr "No"

msgid "hey"
msgstr "Hey!"

msgid "door_problems"
msgstr "The door is stuck and won't open..."

msgid "empty_pot"
msgstr "It's an empty pot, maybe someone will plant something here."

msgid "purple_flowers"
msgstr "Somebody planted some sweet smelling purple flowers!"

msgid "orange_flowers"
msgstr "Someone planted some beautiful orange flowers!"

msgid "famous_statue"
msgstr "It's a statue of a former Tuxemon master. The name is weathered away..."

msgid "famous_statue2"
msgstr "It says: For our beloved friends and heroes of all, the wywen" # If 'Wyven' is a name, it should be capitalised.

msgid "cotton_town_fountain"
msgstr "It's a fountain. A lot of coins are at the bottom."

msgid "tree"
msgstr "This tree looks happy and healthy!"

msgid "route_2"
msgstr "Route 2"

msgid "sure_i_do"
msgstr "Sure I do."

msgid "not_really"
msgstr "Not really."

msgid "mistaken"
msgstr "You're mistaken."

msgid "thats_me"
msgstr "That's me!"

msgid "cash_register"
msgstr "It's a cash register, looks relatively new."

msgid "potions_in_shop"
msgstr "The display case seems to have a lot of potions, must be pretty popular around here."

msgid "capture_devices_in_shop"
msgstr "Capture devices. How do they make these?"

# NPC dialogs
msgid "professor_dialog\n"
msgstr "Professor: Ah, yes. The very person I've been wanting to meet.\n"
"I've heard that you want to learn about Tuxemon. Is that the case?"

msgid "professor_yes"
msgstr "Great!"

msgid "professor_no"
msgstr "Well, too bad then. I trekked all the way up here to talk to you, so you'll just have to listen!"

msgid "professor_dialog2\n"
msgstr "Where did Tuxemon come from?\n"
"Nobody really knows, but they have inhabited our planet for thousands of years at the very least.\n"
"Tuxemon are little animals. We befriend them, learn from them, and use them to battle other Tuxemon in sport.\n"
"Well... at least we used to...\n"
"I was wondering, I just received three new Tuxemon and I need more data on how these particular Tuxemon\n"
"interact and bond with their traineers.\n"
"Would you be interested in one?"

msgid "professor_turn"
msgstr "Of course you would, who am I kidding?"

msgid "professor_select"
msgstr "Which one would you like?"

msgid "professor_dialog6.1"
msgstr "Professor: An excellent choice! Hydrone is a water Tuxemon."

msgid "professor_dialog6.2"
msgstr "Professor: A superb choice! Rockitten is an earth Tuxemon."

msgid "professor_dialog6.3"
msgstr "Professor: A great choice! Fruitera is a wood Tuxemon."

msgid "professor_dialog7"
msgstr "Professor: Well that’s really all I have time for! I’m late heading out for an expedition,\n"
"but I will be in touch to see how you are getting along."

msgid "karrianna_dialog1"
msgstr "Karrianna: I've been training for the past month! Nobody has beaten me yet!"

msgid "karrianna_dialog2"
msgstr "Well... You were the first trainer I've faced..."

msgid "xero_hideout1"
msgstr "Xero Institute for Tuxemon Research and Advancement ahead."

msgid "cherry_found"
msgstr "You found a cherry."

msgid "xero_grunts_block"
msgstr "No way kid, you're not getting through here. The area up ahead is ‘under construction’. Try again later."

msgid "waiting_for_misa"
msgstr "Our leader would like to talk with you. When you are ready, talk to my friend next to me."

msgid "teleport?"
msgstr "Are you ready to meet our leader?"

msgid "ouch"
msgstr "Sorry, but this may hurt a bit..."

msgid "maybe_sometime_again?"
msgstr "Okay, I'll be here when you are ready."

msgid "youcantleave"
msgstr "The doors are locked from the outside... Is there a key somewhere?"

msgid "discovered_a_person"
msgstr "You found me! Haha!"

msgid "a_serious_discussion\n"
msgstr "I have been observing you for a while now, I'm glad my followers managed to grab you without harm.\n"
"Oh, where are my manners! \n"
"I am Misa, Premier of the Xero Institute for Tuxemon Research and Advancement.\n"
"What was your name again? \n"
"....  .....  ....\n"
"${{name}}?\n"
"Not much of a name for someone who illegally owns a Tuxemon.\n"

msgid "oops\n"
msgstr "Oh. I guess you didn't know that...\n"
"You shouldn't be afraid, having a Tuxemon by your side is the best thing ever to happen to you.\n"

msgid "backstory\n"
msgstr "About thirty years ago, a group called Omnichannel started controlling the media.\n"
"Soon after, freedom  of expression became nearly impossible.\n"
"So people decided to use Tuxemon as messengers and to settle disputes. \n"
"About ten years ago, the crackdown on Tuxemon was initiated.\n"
"Now, only approved persons can own and raise Tuxemon. \n"
"My group uses Tuxemon for research, that's why we all have them. \n"
"You are unusual, you are not approved by Omnichannel. \n"
"You might be the trainer we have been waiting for.\n"
"Omnichannel, as ruthless as they are, are not the only threat we have here. \n"
"There is another organization called Spyder.\n"
"You shouldn't have to worry too much about them, they aren't too active around here. \n"
"Now, we'll send you back on your journey. \n"
"But only if you agree to help us against Omnichannel.\n"
"Otherwise, we will report you to Omnichannel ourselves. \n"
"And you will lose everything. \n"
"We are always watching.\n"

msgid "backstory9"
msgstr "What do you say? Will you help us?"

msgid "sorryfurthis"
msgstr "Good Choice. Sorry, this will only sting a little."

msgid "mwah\n"
msgstr "???: What do you want? ... ... ... Well too bad. You're not getting in here even though if you meet the dresscode.\n"
"I'm Allie by the way.\n"
"Allie: Yes, this is the Omnichannel, I'm just a lowly guard though. Who are you?\n"
"${{name}}...\n"
"Hmm. A strong name. My house is not too far, maybe... after work... you could show me your strength?\n" 
"... ... No! what do you mean no? Unless... ... You're Jess's new boyfriend aren't you! She played me this whole time!\n"

msgid "mwah2"
msgstr "JESS!!!"

msgid "itslockedboi"
msgstr "Allie locked the door behind her..."

msgid "hellothere"
msgstr "???: Hello there!"

msgid "kmere"
msgstr "Why don't you come over here and talk to me?"

msgid "theinfo\n"
msgstr "I'm sorry about that scene, Allie is sometimes hard to deal with, unlike my daughter Jess.\n"
"Oh! Where are my manners. My name is Ae... You know what? I'll just write it.\n"
"Aeble\n"
"It's pronounced ahbluh, but everyone just calls me Able. You can call me that, I guess...\n"
"Aeble: I'm the CEO here at the Omnichannel, every broadcast you see, gets approved by me.\n"
"Now, I’m not the only one that does their part. Omnichannel has a board that helps administrate the various districts.\n"
"And what do you know...the board keeps getting reelected every year!\n"
"Omnichannel's goal is to open up the world to all. The only way to do that though, to make everyone equal,\n"
"Was to restrict Tuxemon.\n"
"We started with confiscation, but most Tuxemon managed to escape. So we were forced to resort to extreme measures.\n"
"Our sister organization Spyder developed a drug that could change Tuxemon.\n"
"It isolated a portion of the brain that every Tuxemon mysteriously has and overloaded it.\n"
"Once the Gage Paludal Lamina was overloaded with electricity, their will to resist faded and they became docile.\n"
"Because of some unexpected and tragic side effects, sadly, a few species are now effectively extinct,\n"
"Rockitten, Fruitera, and Hydrone specifically.\n"
"Now, outside of a few stragglers in the wild, this generation only interacts with Tuxemon when they work for us.\n"
"The birthrate is at an all time high, and approval of the Omnichannel has not fallen since the year before the restrictions.\n"
"Wild Tuxemon were a pervasive curse, threatening to destroying humanity. Omnichannel has fixed that and imposed order.\n"
"Unchecked, Tuxemon are a force of destruction and anyone who says otherwise is lying. Sorry, I must head to work.\n"

msgid "liela_goes_to_battle"
msgstr "If you are going to disturb me while I pick berries, I'm just going to have to challenge you!"

msgid "Cathedral_Center"
msgstr "Cathedral Center: We Live to Serve."

msgid "Cotton_Mart"
msgstr "Get the scoop at the Scoop Store!"

msgid "Cotton_Town_Sign\n"
msgstr "Welcome to Cotton Town: A Growing Force\n" 
"↑ Cotton Town --- Route 1 ↓\n"

msgid "column1"
msgstr "A rare and ancient column. This used to be part of a temple."

msgid "column2"
msgstr "A rare and ancient column. Other ruins from the same culture can be found on Route 3. "

msgid "cityparksign\n"
msgstr "Welcome to City Park: A Taste of the Wild\n"
"↑ City Park --- Route 2 ↓\n"

msgid "route2speech"
msgstr "EEK!!!"

msgid "route2speech2\n"
msgstr "Oh. It's just you ${{name}}...\n"
"Be more considerate the next time you push someone. The cliff is higher than it looks...\n"

msgid "route2speech3\n"
msgstr "Although that may not be a bad thing...\n"
"I know, everyone needs me to lead, but with everything going on...\n"
"But you don't want to listen to me... do you?\n"

msgid "yestalk"
msgstr "Really? Thanks..."

msgid "notalk"
msgstr "How insensitive of you! Too bad, you’ll have to listen to me anyway!"

msgid "spillit\n"
msgstr "You know that I am the leader of the Xero institute and that I recruited you to fight them. But you don't know something else.\n"
"Allie, who you met before... What? I told you we would be watching, you don't have to be surprised by it.\n"

msgid "spillit3"
msgstr "Whatever... Allie is my sister and means the world to me, so it destroyed me when I found out he had taken her to HQ."

msgid "spillit4"
msgstr "It may not seem like a bad thing, but it is. Do you know what they do to their recuits? DO YOU!?"

msgid "spillit5"
msgstr "Because neither do I... All I know is that no one has ever left Omnichannel after being recruited."

msgid "spillit6"
msgstr "Anyways... it doesn't concern you. All that matters is bringing down Omnichannel."

msgid "spillit7"
msgstr "I'm sorry for troubling you with my issues. City Park is up ahead when you want to move on"

msgid "leavemealone"
msgstr "We used to play here all the time when we were younger..."

msgid "iamknight"
msgstr "AHHH!!!\n"
"I thought you were someone else. I'm sorry for shouting."

msgid "iamknight2"
msgstr "Wait, you're the one they whisper about right? The one with the illegal Tuxemon?"

msgid "mistakenknight"
msgstr "Nope, there's no way I'm wrong. It's you!\n"
"Don't worry, I won't tell anyone."

msgid "thatsmeknight"
msgstr "Oh, Splendid! I knew from the beginning it had to be you\n"
"Don't worry, I won't tell anyone."

msgid "quicklyknight"
msgstr "I don't have much time left. Omnichannel is coming...\n"
"I was supposed to meet a contact, but you'll have to do. They're coming."

msgid "quicklyknight2"
msgstr "Two people control Omnichannel. The board is a joke.\n"

msgid "quicklyknight3"
msgstr "Allie. Allie is the one they don’t want you to know about."

msgid "quicklyknight4"
msgstr "Sorry, but I should leave now."

msgid "omnichannelarrives"
<<<<<<< HEAD
msgstr "STOP." 

msgid "omnichannelarrives2"
msgstr "<<MISSING>>" 
=======
msgstr "STOP!"

msgid "omnichannelarrives2"
msgstr ""
>>>>>>> 7a0ff767

msgid "yesmaam"
msgstr "Yes Ma'am."

msgid "firsts"
<<<<<<< HEAD
msgstr "♪ Watch me whip ♪\n" 
"♪ Watch me nae nae ♪"
=======
msgstr "♪ Watch me whip ♪\n"
"♪ Watch me nae nae ♪\n"
"This song is pretty great right?"
>>>>>>> 7a0ff767

msgid "nopenotyet"
msgstr "Sorry, someone got injured on the route. It's closed right now."

msgid "bothofyou"
msgstr "Both of you, come outside. An Omnnichannel representative wants to address the town."

msgid "hellolovelypeople"
msgstr "HELLOOOOO CITIZENS OF TABA TOWN!"

msgid "darnitjohn"
msgstr "Wait... Where's John?"

msgid "darnitjohn2"
msgstr "DARN IT JOHN! Get out here!"

msgid "darnitjohn3"
msgstr "John."

msgid "darnitjohn4"
msgstr "Y-Yes ma'am?"

msgid "darnitjohn5"
msgstr "Why are you still here?"

msgid "darnitjohn6"
msgstr "Uhh..."

msgid "darnitjohn7"
msgstr "I'm not sure..."

msgid "darnitjohn8"
msgstr "AAAAAGH!!!"

msgid "darnitjohn9"
msgstr "YOU IMBECILE!\n"
"I will say this once and only once:\n"
"GO. SEARCH. THE. HOUSES."

msgid "darnitjohn10"
msgstr "NOW!"

msgid "johnissorry"
msgstr "Sorry Ma'am... I... \nSaw... \nSome... \nFlowers..."

msgid "uselessnes"
msgstr "You're absolutely useless John. I can't believe we were ever together."

msgid "cometomepls"
msgstr "NOW, EVERYONE, PLEASE COME TO THE CENTER OF TOWN. OMNICHANNEL WISHES TO ADDRESS YOU!"

msgid "hellolovelypeople2"
msgstr "I know you're probably wondering why my Omni Knights and I are here.\n"
"Wait..."

msgid "hellolovelypeople3"
msgstr "Are you really the only people in this town? There's no one here! This has GOT to be the smallest town in the Fondent Region."

msgid "hellolovelypeople4"
msgstr "I'm pretty sure there are houses in Cotton Town larger than this..."

msgid "hellolovelypeople5"
msgstr "No... Wait... We are missing one person... \n"
"The lone Tuxemon breeder left in the Fondent region. The one that calls himself the Tuxemon Professor"

msgid "whereismyhairbrush"
msgstr "John, Grant, spread out. FIND HIM."

msgid "oopsie"
msgstr "Sorry you had to see that. He's just SOOOOOOO useless sometimes."

msgid "ourstuffisours"
msgstr "Why are you actually here?"

msgid "oopsie2"
msgstr "Why don't we wait for my knights to return. \n"
"I hate to announce bad news alone."

msgid "maamiexist"
msgstr "Ma'am, He isn't in the house."

msgid "maamiexist2"
msgstr "Was there anything of interest?"

msgid "maamiexist3"
msgstr "There's a computer running Ubuntu.\n"
"I was going to confiscate it, but I know Gnome isn’t your style..."

msgid "maamiexist4"
msgstr "Nah, leave it. These people obviously have terrible taste and despise usefulness and simplicity...\n"
"Check the lab now Grant. I'll wait for John."

msgid "itsmyaurababe"
msgstr "Now, who are you?"

msgid "itsmyaurababe2"
msgstr "Hmm, now that I actually look at you, you have a rather mysterious aura.\n"
"...   ...   ...   ...\n"
"We should talk sometime. Maybe see me in Cotton Town?"

msgid "itsmyduhduhduh"
msgstr "Received Allie's Address!"

msgid "itsmyaurababe3"
msgstr "I hope we'll meet again. "

msgid "maamnothing"
msgstr "Ma'am...\n"

msgid "maamnothing2"
msgstr "Darn it John! We were having a moment!\n"
"What do you want?"

msgid "maamnothing3"
msgstr "I... I... Didn't find anything."

msgid "maamnothing4"
msgstr "Great. Thanks for the notice."

msgid "maamnothing5"
msgstr "Ma'am, I haven't found him either."

msgid "maamnothing6"
msgstr "... ... ... ...\n"
"... Fine. We should probably head back to HQ and report."

msgid "solongjohn"
msgstr "John, you should stay here to keep the peace.\n"
"I don't want you around anyways."

msgid "solongjohn2"
msgstr "Come on Grant, we have a schedule to keep."

msgid "seeme"
msgstr "Make sure you come see me..."

msgid "knight4ispoor"
msgstr "She's really not a bad person."

msgid "frowntime"
msgstr "I don't mind being here...\n"
"It's just lonely sometimes..."

msgid "wherewasshe"
msgstr "She didn't tell us the bad news..."

msgid "waitdontgo"
msgstr "${{name}}! Wait! Don't Leave Yet!"

msgid "thetvbescreamin"
msgstr "Honey, wait. I turned on the TV and an Omnichannel press conference came on.\n"
"We should watch it."

msgid "ipausedit"
msgstr "I paused the TV, please grab me a glass of water and then we can watch together."

msgid "announcement1"
msgstr ""
"HELLO CITIZENS OF THE FONDENT REGION!\n"
"THANK YOU FOR TUNING IN TO THIS MANDATORY ANNOUNCEMENT."

msgid "announcement2"
msgstr "WE LOVE YOU ABLE!"

msgid "announcement3"
msgstr "Thank you. I love you too\n"
"Now, to the matter at hand."

msgid "announcement4"
msgstr "To ALL the citizens of the Fondent Region and beyond who are tuning in, I welcome you.\n"
"My name is Aeble, spelled A-E-B-L-E for those who wonder, and I am the CEO of Omnichannel!\n"

msgid "whythecheering"
msgstr "Those Omnichannel people are cheering a lot for him. I wonder why?"

msgid "announcement5"
msgstr "It has been a long, hard road to the peace and tranquility that now  reigns in the Fondent region.\n"
"However, it is my pleasure to announce, on this day, the 25th Anniversary of the founding of Omnichannel...\n"
"TUXEMON ARE CONTROLLED!\n"
"*deafening screaming*\n"
"Quiet Down! Quiet Down! Your enthusiasm is infectious I must say!\n"
"In conjunction with the Xero institute, we have stripped away their will to attack!\n"
"Due to this, we are confident that releasing Tuxemon into the wild is safe.\n"
"However, curfews must still be enforced, we are not a lawless region after all.\n"
"After all... WE ARE SAFETY, WE ARE ORDER, WE ARE OMNICHANNEL!"

msgid "ohnoes"
msgstr "Well... I don't know how to feel about this..."

msgid "ohnoes2"
msgstr "Now that that’s over...we still need potions from the Tuxemart.\n"
"Make sure you're back before curfew though!"

msgid "depressedmom"
msgstr "Why would he do something like that... I thought he cared..."

msgid "waterwater"
msgstr "The water is ice cold and delicious!"

msgid "watchmewatchme"
msgstr "Why are you heading into town, You know there's an early curfew.\n"
"... ... ... ...\n"
"... ... ... ...\n"
"You don't seem like a threat, so you can head on to town...\n"
"Just don't tell any of those Omnichannel thugs I let you past, M'kay?"

msgid "grumble"
msgstr "Omnichannel are a bunch of thugs, but we don't have a choice...\n"
"As she always says, guess we have to work with them..."

msgid "bobtalk"
msgstr "It would be nice if more people like you came around to say Hi...\n"
"By the way, Hello! Have a good day! Today or Tomorrow or any day will be great!"

msgid "professorexists"
msgstr "I'll take 12 potions please."

msgid "professorexists1"
msgstr "Thanks Ben."

msgid "professorexists1.5"
msgstr "Why hello there!"

msgid "professorexists2"
msgstr "You must be Callie's kid! I've heard so much about you from your mom.\n"
"What brings you in here for?\n"
".... .... ....\n"
"Potions? Of course, you always need those!\n"
"Here, have a few on the house, courtesy of me."

msgid "potions2"
msgstr "Received 2 potions!"

msgid "professorexists3"
msgstr "Oh! Excuse my manners, I can't believe I never introduced myself!\n"
"My name is Kay Wren, better known as the Tuxemon Professor.\n"
"For years now I've been the only person in the Fondent Region allowed to research Tuxemon."

msgid "professorexists4"
msgstr "Now, I know what you are thinking, why would they allow me?\n"
"Unfortunately for you, That secret is for me and me alone!\n"
"However, Omnichannel should be making a new announcement soon and I think you'll like it.\n"
"We'd better get you back home and watch the second announcement, Come on!"

msgid "theenergy"
msgstr "The energy of that man is boundless..."

msgid "hmmm"
msgstr "I wonder what they're doing over there?"

msgid "hmmm2"
msgstr "I heard they were making a new park. To \"Greenify the Area\""

msgid "hmmm3"
msgstr "What's the point? The Route is nearly all grass anyways."

msgid "hmmm4"
msgstr "Maybe they're making a water park!"

msgid "hmmm5"
msgstr "Max, as much as you may want one, we've established this. They are not making, and will not make, a water park."

msgid "hmmm6"
msgstr ".... .... Okay... But it could be..."

msgid "hmmm7"
msgstr "The Weather is nice though, isn't it?"

msgid "timeforround2"
msgstr "${{name}}! Finally! You're back! I was afraid you would miss the announcement!"

msgid "timeforround22"
msgstr "Oh! You did get the potions! Good! Now we really need to get back."

msgid "theanthemishere"
msgstr "Listen! The anthem is starting, we made it just in time. Come and watch!"

msgid "moreannouncement"
msgstr "ATTENTION, ALL CITIZENS OF THE FONDENT REGION!\n"

msgid "moreannouncement2"
msgstr "I am sorry to give you such late notice about this address, but I believed it important before the media leaked it...\n"
"Well... Heh. We own the media, so I guess it wouldn't matter, but I wanted to share it all the same.\n"
"After consulting with my advisors, we have decided that the best way to become more comfortable with Tuxemon, is to use them.\n"
"Now, it will be some time before we can integrate them into the workforce, but in the meantime, we will be releasing them into the wild.\n"
"I realize this is a shock for everyone, plus I understand that some of you may even be afraid. We all know what happened before...\n"
"This is not the time to be afraid though, as Omnichannel will be sponsoring the revival of the ancient tradition known as The Trial.\n"
"Now, for you who are less versed on Fondent region history, a hundred years ago there was a tradition where young men and women would catch and raise Tuxemon.\n"
"They would then use these Tuxemon to battle others and ascend rank in their town, with the best Tuxemon Trainer gaining status and power.\n"
"We will be creating a version of this for the modern day. We will be forming battle areas in multiple cities across Fondent.\n"
"Each Battle Area will need to be completed in order and the most promising trainer, or trainers, will be able to attempt the Championship.\n"
"The Championship will be held on top of the Omnichannel Tower in Cotton Town once a Tuxemon Trainer has made it through every Battle Area.\n"
"The Trial is designed as a way to slowly introduce public life to Tuxemon and to encourage travel throughout the region.\n"
"Who better to demonstrate this than our youth?\n"
"Each Match will be broadcast live on Omnichannel-T, the newest television station devoted exclusively to Tuxemon-related programming!\n"
"Don't worry, the addition will be reflected in your bill.\n"
"Oh, and one more thing, all Tuxemon Trainers will be exempt from the curfew.\n"
"Before this of course, you will need a Tuxemon! Now, not everyone can be allowed to become a Tuxemon Trainer. That would be pure Chaos!\n"
"First, you'll have to register your name with your local Omnichannel representative and if you're selected, you'll be sent to Omnichannel training.\n"
"After successful completion of your training, you will be provided with a Tuxemon and can start participating in The Trial!\n"
"I look forward to meeting you all! Let's create a new world together!\n"
"After all... WE ARE SAFETY, WE ARE ORDER, WE ARE OMNICHANNEL! And now,\n"
"WE \n"
"ARE \n"
"THE \n"
"FUTURE!"

msgid "ripjimmy"
msgstr "The grave says:\n"
"Here lies Jimmy. A friend, a knight, and ... bad person overall. However, ... never ... ... Help! ...\n"
"The rest is weathered away."

msgid "cottonnurse_dialog"
msgstr "Welcome to the Cotton Town Tuxecenter!"

msgid "tabanurse_dialog\n"
msgstr "Welcome to the Taba Town Tuxecenter!\n"
"Do you want to heal your Tuxemon?\n"

msgid "okaythen"
msgstr "Okay! Just give me a second and I will heal your Tuxemon!"

msgid "okaythen2"
msgstr "Well, it looks like your Tuxemon are all better now! Here they are!"

msgid "waithere"
msgstr "We have to wait here for now. Apparently a tree fell up ahead."

msgid "nodrink"
msgstr "I'm pretty sure you're too young to drink..."

msgid "professorswife"
msgstr "Oh No! You just missed him. I think he went into town though. Maybe check there?"

msgid "waithere2"
msgstr "Oh, I hope nobody got hurt from the fallen tree!"

msgid "input_name"
msgstr "Name?"

msgid "input_monster_name"
msgstr "Name your Tuxemon?"

msgid "happy_guy_dialog"
msgstr "Happy: Hi! I love giving Tuxemon nicknames, do you wanna give yours a nickname?"

msgid "happy_rename"
msgstr "Happy: That's a great name! I'm sure your Tuxemon loves it :)" 

msgid "shady_guy_dialog"
msgstr "Shady Guy: Hey. If you have some... 'trouble' attached to your name I can fix it for you..."

msgid "shady_rename"
msgstr "Shady Guy: Good luck with your new name, friend..." 

msgid "37707_sign_welcome"
msgstr "Welcome to town 37707! We are..."

msgid "37707_sign_tower"
msgstr "Town 37707 tower. This structure is highly unstable: Do not enter!"

msgid "37707_sign_foreign"
msgstr "This sign is written in a foreign language you can't understand."

msgid "37707_sign_hidden"
msgstr "Get out while you still can..."

msgid "37707_sign_missing_welcome"
msgstr "We11c0me T0 t0wn ERROR! We ne^er weR3"

msgid "37707_sign_missing_tower"
msgstr "Town N/A <undefined_structure>. Denetsil evah dluohs uoy"

msgid "37707_sign_missing_foreign"
msgstr "PyGame - UnboundLocalError: Local variable 'map_id' referenced before assignment\n"
"Error 404: **** resources not found. Please notify tHe dEvEl0p#r$ @b0%t t#1# ##### ###########\n"
"01010010 01100101 01101101 01100101 01101101 01100010 01100101 01110010 00100000 01101101 01100101 00101110"

msgid "37707_sign_missing_hidden_read"
msgstr "W3 KN0W Y0U R3@D TH1$: Y0U H@D 833N W@RN3D."

msgid "37707_sign_missing_hidden_unread"
msgstr "1T i$ t00 L8 N0W"

msgid "37707_house"
msgstr "Strange: It's locked. No one seems to be using this building."

msgid "37707_mail"
msgstr "It's empty and full of spider webs."

msgid "37707_house_missing"
msgstr "Th3r3 is n0th1ng here. The7e n3vEr w@$."

msgid "37707_mail_missing"
msgstr "1t\"$ empty @nd y0u c@n $EE th3 v0id."

msgid "37707_flower"
msgstr "You sense a warm energy emanating from this flower. It's the only thing in this town your Tuxemon seem to enjoy."

msgid "37707_flower_missing"
msgstr "E330R: Event @ction set_monster_health contains inv@l1d p@r@meter$. He@l1ng aLL Tu+em0n.,."

msgid "37707_computer"
msgstr "Developer console: This is intended for Tuxemon developers only, for testing an experimental data loading system.\n"
"The variable for the new loader will now be enabled. Please report any issues you find at https://tuxemon.org\n"
"Developer note 1: This suppresses crashes for missing maps. The system may attempt to load invalid data!\n"
"Developer note 2: Do NOT save your game with this enabled, it may result in data corruption.\n"
"Developer note 3: As of switching to Python 3, data seems to be aggregated and combined in a very unusual manner. Please debug this!"

msgid "37707_tower_missing"
msgstr "Y0u c@nn0t ente7 @ bu1ldIng th@t d0e$ n0t e+i$t."

msgid "37707_exit_missing"
msgstr "<recovery_module>: GREETINGS ${{name}}. PLEASE UNDERSTAND THIS AREA NEVER EXISTED. YOU HAVE EXPERIENCED A SYSTEM ERROR.\n"
"<recovery_module>: THE GLITCH HAS NOW BEEN PATCHED. YOU MAY CONTINUE THE GAME NORMALLY FROM HERE ON. DO NOT ATTEMPT TO RETURN HERE.\n"
"<recovery_module>: WAKE UP. FORGET ALL. ALL IS BUT A DREAM..."

msgid "37707_villager_male_1"
msgstr "Blank: Hmph. Hi. Sorry: We're usually weary of outsiders. We only get visited... sometimes.\n"
"Blank: But since you're here, maybe you can do me a favor. It might sound strange of me to ask you this, yet I must know...\n"
"Blank: Do you know who I am? Have you... ever seen me? I'm curious: My name, do I have a...\n"
"Blank: No. Sorry: I have made a mistake. Please don't tell anyhone what I asked you. Carry on, enjoy your trip here."

msgid "37707_villager_male_2"
msgstr "Blank: You can't help any more. We are not allowed to talk about it. You cannot understand. Leave."

msgid "37707_villager_male_3"
msgstr "Blank: You... you will doom us all over again. Go back and never return!"

msgid "37707_villager_female_1"
msgstr "Wish: Oh... a newcomer! How did you get here? We haven't seen anyone new in... oh, never mind.\n"
"Wish: Welcome! Welcome to... oh my: We never got around to giving our town a name! Just call us whatever you'd like I guess.\n"
"Wish: Please make yourself at home. Usually there are more people around... it depends on the seed, maybe it's a bad omen today.\n"
"Wish: Let me know if you need anything that exists here. Just don't make the same mistake as the others: We don't want you to leave us too."

msgid "37707_villager_female_2"
msgstr "Wish: Please: Do not enter the tower. It hasn't been built yet."

msgid "37707_villager_female_3"
msgstr "Wish: No, no, no: Stop doing this! Do you not understand it's not there?"

msgid "37707_villager_male_missing"
msgstr "00000: i W@$ n3v3R B0rN\n"
"${{name}} ${{name}} ${{name}} ${{name}} ${{name}} ${{name}} ${{name}} ${{name}} ${{name}} ${{name}}"

msgid "37707_villager_female_missing"
msgstr "@*!^: 0H... @ n3wc0m3r! H0vv p1d y0v g3t he7e? <NONE> h3llen\"T $33N %^&one new 1n... ()h, never n3ver m3V3t N3W37 MIIIIIIIIND\n"
"@*!^: WElcoME! W3lcome t0... 0H N/A: We never g0t ar0und to gi^ing 0ur town {<1} We never g00000000 {<2} W3 neVer Bu1lt 0uR t0wN\n"
"TH S D ES N T EX ST Y U AR  C NNE  ED TO TH  V ID YO  M ST LEA E N W"

## DIALOG TRANSLATIONS ##
# spyder dialogs
msgid "spyder_papertown_stopthere"
msgstr "Hey! What do you think you're doing?\n It's not safe to go into the wilds unless you have a tuxemon.\n Come buy one from our shop."

msgid "spyder_papertown_homemaker1"
msgstr "How are you, ${{name}}? \n Quiet and solemn as always, I see."

msgid "spyder_papertown_mom1"
msgstr "Good morning sunshine! Rest here any time you like. \n Why am I saying that? You live here!"

msgid "spyder_papertown_mom2"
msgstr "Hello dear. I should get on with my inventing. \n Can't you occupy yourself? \n Back in my day, we could amuse ourselves with anything - a stick, a rock, rubbish we found in bins ... "

msgid "spyder_papertown_mom3"
msgstr "Oh, you found yourself a tuxemon. Congratulations! \n Why don't you head over to the next town and explore?"

msgid "spyder_papertown_mom4"
msgstr "Welcome back! Look at you, growing up so fast."

msgid "spyder_papertown_mom5"
msgstr "You know, Granny Piper next door has opened up her Daycare Centre. \n Well, not everyone can be an inventor, I guess. "

msgid "spyder_papertown_mom6"
msgstr "Congratulations! You took down the corporations! \n Of course, now lots of people don't have a job ... but you did the right thing. I think."

msgid "spyder_papertown_grannypiper1"
msgstr "Oh hello ${{name}}, I didn't see you there among all this hustle and debris! \n I can't wait till the Daycare Centre is installed!"

msgid "spyder_papertown_grannypiper2"
msgstr "You know, the Pipers made our fortune in the daycare business! \n I've been retired for ten years and I'm getting bored. I want to get back into it!"

msgid "spyder_papertown_danteshop"
msgstr "I'm working, boss, I'm working! \n Oh, it's just you. You know, we throw out so much of our stock. \n It's such a terrible waste. It all goes into the bins behind the back of the Store."

msgid "spyder_papertown_myfirstmon"
msgstr "Hey, you came! That's great.\n When the fancy new tuxemon come through from the Cathedral, we just threw all our old ones in the bin!\n It seems like such a waste, especially when kids like you don't have any!"

msgid "spyder_papertown_myfirstmon1"
msgstr "*rummages* *rumages* "

msgid "spyder_papertown_myfirstmon2"
msgstr "Here we go, five tuxemon! Which would you like?"

msgid "spyder_papertown_rockittenchosen"
msgstr "An excellent choice! Rockitten is an Earth tuxemon."

msgid "spyder_papertown_lambertchosen"
msgstr "A fine choice! Lambert is a Wood tuxemon."

msgid "spyder_papertown_nutchosen"
msgstr "A magnificent choice! Nut is a Metal tuxemon."

msgid "spyder_papertown_tweesherchosen"
msgstr "An inspired choice! Tweesher is a Water tuxemon."

msgid "spyder_papertown_agnitechosen"
msgstr "A great choice! Agnite is a Fire tuxemon."

msgid "spyder_papertown_wrapup"
msgstr "I'll give the rest of these to other kids who missed out on their own tuxemon! And I might keep one for myself. "

msgid "spyder_papertown_firstfight"
msgstr "Hey, what are you doing rummaging in bins? That's gross - and it's against the rules! \n ... \n What, they were throwing out perfectly good tuxemon? \n ... \n Well, if they were perfectly good, they wouldn't throw them out, would they? \n They must be inferior to the new models. Here, I'll show you! "

msgid "spyder_papertown_firstfight2"
msgstr "Huh, must be a fluke. There's no way the new model would be worse than the old!"

msgid "spyder_cottontown_monk"
msgstr "I am assigned by the Dojo of the Five Elements to tend the statues here. \n But Omnichannel is planning to expand its offices into this space. \n I don't know what will happen to the statues when they do."

msgid "spyder_cottontown_hackerintro"
msgstr "Hey, cool tuxemon! Can I see the receipt? \n ... \n Just kidding, I had a feeling you hadn't picked it up using, ah, official channels. \n For years, the Five Pillars have controlled the strongest tuxemon. Do you think it'd be cool to poke them in the eye? \n ... \n Good! I have a project for you. Meet me in the Cafe!"

msgid "spyder_cottontown_stopthere"
msgstr "Hey, that's not cool! You have to come to my talk at the cafe before you run off!"

msgid "spyder_cottontown_enforcer"
msgstr "Butt out of it, kid, this is private property!"

msgid "spyder_cottoncafe_hackerchat"
msgstr "It's so cool that you're helping with Tuxepedia.\n  ... \n Is there a prize for adding all the tuxemon? \n Only the satisfaction of helping the human race, man."

msgid "spyder_cottoncafe_barmaidintro"
msgstr "We call ourselves Team Bazaar. Maybe that's a little pretentious. \n We're a group of rogues and scoundrels who like to get together to drink coffee, discuss philosophy and defy our corporate overlords! \n We try to look out for each other. For example, unlike the Cathedral we don't charge for you to heal your tuxemon! \n Would you like me to heal them now?"

msgid "spyder_cottoncafe_barmaid"
msgstr "Welcome back. Shall I chuck your tuxemon in the healing unit?"

msgid "spyder_cottonart_barmaid"
msgstr "Do you like my set? \n They capture my early days as a professional tuxemon trainer, before I retired on my winnings. \n  I call them: 'Monsters' Eyes Meet', 'Starry, Starry, Starry Night' and 'Trepidation'. They're for sale! \n Get them while they're hot! Just 1,000 each."

msgid "spyder_cottonart_granny"
msgstr "I must be getting nostalgic. I almost said \n "Back in my day, things were better!""

msgid "spyder_cottonart_goth"
msgstr "I used to enjoy coming here every weekend to look at the paintings. \n Now all the best ones have been sold and the tickets are too expensive. \n But my nanna wanted to come, so ..."

msgid "spyder_cottonart_florist"
msgstr "What do you think of the blue painting of a ship in the harbour? \n It's in the impressionist style - that means it tries to capture how light looks and behaves. \n See the small red sun reflected along the waves of the water?"

msgid "spyder_cottonart_intro"
msgstr "Welcome to the Cotton Town Art Gallery. Ah - I mean Art Shop! \n Ever since they cut our funding, we've had to sell the artworks instead of just displaying them. \n Entry is ${{currency}}50. It goes towards the company's annual dividend."

msgid "spyder_cottonart_shopkeeper"
msgstr "Welcome to the Cotton Town Art Gallery. Ah - I mean Art Shop! \n Ever since they cut our funding, we've had to sell the artworks instead of just displaying them. \n Entry is ${{currency}}50. It goes towards the company's annual dividend."

msgid "spyder_cottonscoop_shopassistant"
msgstr "Capture Devices allow you to capture tuxemon and keep them as servants. \n They're most effective when used on injured and low-level tuxemon. \n Select them during battle from your Item menu."

msgid "spyder_cottonscoop_deviceoffer"
msgstr "Welcome customer. Today, we're promoting Capture Devices. Do you know what those are?"

msgid "spyder_cottonscoop_devicenoexplan"
msgstr "     Okay, well here's five as a free sample. If you have any questions about how Capture Devices work, just ask my assistant!"

msgid "spyder_cottonscoop_deviceexplan"
msgstr "Let my assistant introduce you."

msgid "spyder_cottonscoop_deviceexplan2"
msgstr "Capture Devices allow you to capture tuxemon and keep them as servants. \n They're most effective when used on injured and low-level tuxemon. Select them during battle from your Item menu. \n Thank you for listening. Here's five Capture Devices as a free sample. "

msgid "spyder_cotton_tuxepediaintro"
msgstr "Currently, the only reliable information about tuxemon is from the expensive and incomplete Encyclopaedia Tuxemon! \n That's not cool; information should be freely available. That's why we're introducing Tuxepedia. \n It's open source, it's free, it's available for everyone to read, write and edit. How cool is that? \n In fact, I've installed it as an app on all your phones just now. "

msgid "spyder_cotton_tuxepediaintro2"
msgstr "All it takes to add information is for you to catch that particular tuxemon. It's so cool."

msgid "spyder_cotton_tuxepediaintro3"
msgstr "You are so engrossed reading the new entries, that you don't notice people leaving."

msgid "spyder_cotton_tuxepediaintro4"
msgstr "It's so cool that you came. There's still so many tuxemon to be added - over a hundred, I think. \n You could really get into it, and make a difference to the world. "

msgid "spyder_route2_billie1"
msgstr "Hey cheapskate! Still got your stolen tuxemon?"

msgid "spyder_route2_billie2"
msgstr "This was a fluke. My tuxemon were expensive, and that means that they're high quality."

msgid "spyder_route2_graf1"
msgstr "I'm an ace - in battling and tennis!"

msgid "spyder_route2_marion1"
msgstr "So many tasty ants around! ... For my Aardorn, I mean."

msgid "spyder_route2_roddick1"
msgstr "When I was ambushed on the dunny by SPIGHTER I was pretty creeped out."

msgid "spyder_route2_roddick2"
msgstr "Hey, you didn't seem creeped out at all!"

msgid "spyder_citypark_maniac"
msgstr "Phew, we're pooped!"

msgid "spyder_citypark_granny"
msgstr "We'll walk back to Leather Town after a little rest."

msgid "spyder_citypark_florist"
msgstr "Enjoy the flower display! It's the pride of Leather Town."

msgid "spyder_citypark2_florist"
msgstr "The flowers look okay, don't they? ... Ever since the mining began in Leather Town, the flowers have been under the weather!"

msgid "spyder_route2_graf2"
msgstr "I got served."

msgid "spyder_route2_marion2"
msgstr "I don't eat ants."

msgid "spyder_citypark_frances2"
msgstr "You must come and visit some time. "

msgid "spyder_citypark_frances1"
msgstr "I have the finest gardens in all the land. That's why these Shybulb keep turning up."

msgid "spyder_citypark_bobette1"
msgstr " I love cats. An Aardorn is basically a cat, right?"

msgid "spyder_citypark_bobette2"
msgstr " A cat would have won …"

msgid "spyder_citypark_edith1"
msgstr "Hey, did you say I'm like my tuxemon? I'll fight you for that!"

msgid "spyder_citypark_edith2"
msgstr "Hmm, you may have a point."

msgid "spyder_museum_entrance1"
msgstr "Welcome to the museum of natural history! It's free, but depends on your generous donations. Would you consider a donation of ${{currency}}50?"

msgid "spyder_museum_entrance2"
msgstr ""
"Please explore our five sections, and make sure to read about our five "
"sponsors."

msgid "spyder_museum_entrance3"
msgstr "Unfortunately we now need to charge for tickets. ${{currency}}100 please."

msgid "spyder_museum_shopkeeper_chat"
msgstr "I volunteer to keep the museum as affordable as possible. "

msgid "spyder_museum_miner1"
msgstr "There used to be a whole section here on the history of our world! \n But when Nimrod became the sponsor, they replaced it with just military history! \n Now everyone is just inventing their own theories of world history!"

msgid "spyder_museum_postboy1"
msgstr "Did you know that the first spectacles were made of beryl, not glass? \n … \n I learned that last year from a guide at this museum! But there aren't any guides around this place any more."

msgid "spyder_leather_maniac" 
msgstr "How is your adventure so far? \n ... \n Wow, so talkative! You are really coming out of your shell." 
msgid "spyder_route3_drag1" 
msgstr "AGENT: What happened to the excavation? \n SHAFT BOSS: We got ... interrupted. By ... a kid. \n AGENT: A kid?! \n SHAFT BOSS: But we did manage to recover one ... \n AGENT: Hush! You know that's top secret. Alright, hand it over and scram! \n SHAFT BOSS: Okay, here ... uh!" 
msgid "spyder_route3_drag2" 
msgstr "AGENT: What the?! Come with me, you can explain this to HQ!" 

msgid "spyder_route3_zoolander1"
msgstr "A boulder is causing problems for travellers? \n It's "our fault"? \n Who cares? We've got urgent work to do!"

msgid "spyder_route3_zoolander2"
msgstr "Ah, I dropped my sledgehammer!"

msgid "spyder_route3_qqq1"
msgstr "Ah, the Enforcers weren't meant to let anyone out!"
msgid "spyder_route3_qqq2"
msgstr "I'll reveal nothing about our plot! In fact, forget I said anything about a plot!"
msgid "spyder_route3_novak1"
msgstr " My Elofly is a genius! I'm going to collect as many as I can."
msgid "spyder_route3_novak2"
msgstr "Hmm, not smart enough ..."
msgid "spyder_route3_weaver1"
msgstr "Hey, butt out of it! This mine site belongs to Shaft!"
msgid "spyder_route3_weaver2"
msgstr "Go on, get out!"
msgid "spyder_route3_curie1"
msgstr "Look at my magnificent invention!"
msgid "spyder_route3_curie2"
msgstr "Why did you do that?"
msgid "spyder_route3_connor1"
msgstr "My Weavifly is fighting fit now - there was a while there where it couldn't fly."
msgid "spyder_route3_connor2"
msgstr "Oh well, this will be a learning experience for them."
msgid "spyder_route3_roxby1"
msgstr "Bring that pile driver over here and be quick! Hey ... you don't look like a miner. "
msgid "spyder_route3_roxby2"
msgstr "Scram! "
msgid "spyder_route3_roxby3"
msgstr "I hope Boss is not mad - she gets angry so fast, \n But she is a nice person and has a heart like a diamond."
msgid "spyder_route3_surat1"
msgstr " They call it the "dark artery" - the fossilised blood and bone of ancient tuxemon beneath the soil. \n And we get to dig it up!"
msgid "spyder_route3_surat2"
msgstr "I knew you wouldn't understand. "
msgid "spyder_route3_surat3"
msgstr "Scram! You're getting in our way."

msgid "spyder_route3_twig1"
msgstr "Some of the stuff we're digging up belongs in a museum! \n Wait, you don't work here. "

msgid "spyder_route3_twig2" 
msgstr "Don't mention that museum stuff to the boss, okay?" 
msgid "spyder_route3_twig3" 
msgstr "I will train more and become as strong as our Boss. \n She worked so hard to become the leader, I wanna be like her someday." 
msgid "spyder_route3_wanda1" 
msgstr "All I ever seem to catch is boring Nudiflot!" 
msgid "spyder_route3_wanda2" 
msgstr "The fishing's good in Flower City - but who wants to walk that far? \n Here, you can have my Fishing Rod." 

msgid "spyder_papertown_danteresting"
msgstr "I'm working, boss, I'm working! \n Oh, it's just you. You know, we throw out so much of our stock. It's such a terrible waste. \n It all goes into the bins behind the back of the Store."

msgid "spyder_cotton_nurse1" 
msgstr "Welcome to the Cathedral Centre! \n Do you want to heal your Tuxemon?"

msgid "spyder_wayfarer_shopkeeper"
msgstr "Sorry mate, no rooms available. \n The Enforcers say a rare disease has broken out among some guests' tuxemon, so we're under quarantine. \n I can heal your tuxemon for you, though?"


msgid "spyder_wayfarer_nurse"
msgstr "There are sick tuxemon in this building. Best to leave it to the Enforcers to sort everything out. \n If you keep going, I can't make any promises about how they'll respond. "

msgid "spyder_wayfarer_granny"
msgstr "I can't explain it ... one moment my Cairfrey was healthy, the next it was sick! \n At least the Enforcers arrived so soon. "
msgid "spyder_wayfarer_maniac"
msgstr "My tuxemon aren't sick! This is just an excuse to sell us medicine we don't need. \n When I was your age, we didn't have medicine. We swam in mountain streams and if you got a sniffle, well, tough! \n And anyway, I saw the Enforcers coming down Route 4 before anyone so much as sniffled, so how could \n ... \n ah ah achoo! \n ... \n That doesn't mean anything. I have an itchy nose."
msgid "spyder_wayfarer1_maniac"
msgstr "Hey, buddy, do you want my Botbot? \n I dunno how long I'm going to be stuck here, so it might as well get to explore with you."
msgid "spyder_wayfarer1_maniac2"
msgstr "A little privacy, please! "
msgid "spyder_wayfarer1_morton1"
msgstr "I'm stuck in this room until my tuxemon got better, so there's nothing to do but battle!"
msgid "spyder_wayfarer1_morton2"
msgstr "Now there's nothing to do!"
msgid "spyder_wayfarer1_jessie1"
msgstr "The Enforcers were so prompt and helpful! I guess Scientist James alerted them as soon as possible."
msgid "spyder_wayfarer1_jessie2"
msgstr "You're not as helpful as an Enforcer. Or as handsome. "
msgid "spyder_wayfarer1_nightshade1"
msgstr "It's embarrassing. All the Nurses' tuxemon got sick, but the Enforcers' tuxemon are fighting fit!"
msgid "spyder_wayfarer1_nightshade2"
msgstr "I guess we have a lot to learn about tuxemon care."
msgid "spyder_wayfarer1_victor1"
msgstr "Hey, you're not leaving with potentially infected tuxemon!"
msgid "spyder_wayfarer1_victor2"
msgstr "Stop right there! Or, um ..."
msgid "spyder_wayfarer1_morningstar1"
msgstr "I'm not surprised to see you here. "
msgid "spyder_wayfarer1_morningstar2"
msgstr "Come back and see me later - next patient please!"
msgid "spyder_wayfarer1_bravo1"
msgstr "This enforcement action is sponsored by Omnichannel: The Only News You Need. "
msgid "spyder_wayfarer1_bravo2"
msgstr "Please do not let my battling performance affect your opinion of Omnichannel: The Only News You Need. "
msgid "spyder_wayfarer1_james1"
msgstr "I wonder how the Enforcers got here so quickly! Nurse Jessie must have called them."
msgid "spyder_wayfarer1_james2"
msgstr "I'm glad Jessie didn't see my lose like that!"
msgid "spyder_wayfarer1_bismuth1"
msgstr "I hope this isn't related to those sick tuxemon at Scoop Farms!"
msgid "spyder_wayfarer1_bismuth2"
msgstr "Bummer!"
msgid "spyder_wayfarer1_ratcher1"
msgstr "You should let the patients rest!"
msgid "spyder_wayfarer1_ratcher2"
msgstr "Now I need a rest!"
msgid "spyder_route4_marshall1"
msgstr "I'm working on a gigantic cannon!"
msgid "spyder_route4_marshall2"
msgstr "It might need some work."
msgid "spyder_route4_roger1"
msgstr "We can learn a lot about strategy from tuxemon."
msgid "spyder_route4_roger2"
msgstr "I could learn a lot about strategy from you!"
msgid "spyder_route4_wulf1"
msgstr "Ah, just collecting some medicinal supplements"
msgid "spyder_route4_wulf2"
msgstr "Ooh, I feel so emasculated!"
msgid "spyder_route4_rincewind1"
msgstr "Finally, a use for K9!"
msgid "spyder_route4_rincewind2"
msgstr "It wasn't that useful."
msgid "spyder_route4_rosamund1"
msgstr "Try to fight me and you'll get your just desserts!"
msgid "spyder_route4_rosamund2"
msgstr "Revenge is best served cold. "
msgid "spyder_route4_beck1"
msgstr "Your serve!"
msgid "spyder_route4_beck2"
msgstr "Game, set, match."

msgid "spyder_flower_mieke1"
msgstr "It's exciting for us to visit the region of Fondant! You have such unique tuxemon here ... \n Hey, do you want to trade? My Conileaf for a creature that we don't have back home ... \n How about Budaye?"
msgid "spyder_flower_mieke_nobudaye"
msgstr "Oh it doesn't matter - I can see you don't have a Budaye."
msgid "spyder_flower_mieke_willtrade"
msgstr "Well, great! Here you go."
msgid "spyder_flower_fez1"
msgstr "Everyone in our region has to pick from one of the same five boring tuxemon. \n I know like a hundred people with a Foxfire ... \n Hey, do you want to trade? My Foxfire for an Ignibus?"
msgid "spyder_flower_fez_noignibus"
msgstr "Oh it doesn't matter - I can see you don't have an Ignibus."
msgid "spyder_flower_fez_willtrade"
msgstr "Well, great! Here you go."
msgid "spyder_flower_cady1"
msgstr "Oh I'd just love to have a souvenier to take back home with me. \n I just adore those sweet little Grintot. Could you get me one? \n I could give you my Hampotamos in exchange?"
msgid "spyder_flower_cady_nogrintot"
msgstr "Oh it doesn't matter - I can see you don't have a Grintot. "
msgid "spyder_flower_cady_willtrade"
msgstr "Well, great! Here you go."
msgid "spyder_flower_sandy1"
msgstr "This Pharfan keeps spraying me with water. What a drag! \n Hey, do you want it? You'd have to give me a Tweesher in return."
msgid "spyder_flower_sandy_notweesher"
msgstr "Oh it doesn't matter - I can see you don't have a Tweesher."
msgid "spyder_flower_cady_willtrade"
msgstr "Well, great! Here you go."
msgid "spyder_flower_teach1"
msgstr "Oh where has my other student gotten to?"



msgid "spyder_flower_petshopassistant"
msgstr "Hello - we are the Pet Shop Boys. Are you interested in buying a tuxemon?"
msgid "spyder_flower_petshopkeeper1"
msgstr "I found these eggs in the bough of a tree, and hatched them! \n They appear to be a previously unknown tuxemon. \n I call them Vivipere! I wonder what they morph into."
msgid "spyder_flower_petshopkeeper2"
msgstr "Tell you what, why don't I give you one and you can come back and tell me what it morphs into!"
msgid "spyder_flower_petshopkeeper3"
msgstr "Did you get Vivipere to morph yet?"
msgid "spyder_flower_petshopkeeper4"
msgstr "You got it to morph? \n ... \n And you did it in that particular way? \n I see. Hmmm, I don't really like the look of that morph. \n If I give you another Vivipere, can you bring it back if it ever morphs into something different?"
msgid "spyder_route1_beachcomber"
msgstr "To run, just hold down the SHIFT key. \n Look! I'm free as an ELOFLY!"
msgid "spyder_cottonhouse1_homemaker"
msgstr "I feel so safe seeing all the Enforcers around. You can never be too careful. \n The newspapers are always reporting terrible crimes in this very region!"
msgid "spyder_cottonhouse1_firefighter"
msgstr "Did you know it's possible for tuxemon to have two elements? \n Even a technique can belong to two elements at one."
msgid "spyder_cottonhouse2_magician"
msgstr "Some conditions replace one another. \n Learning how conditions interact is key to becoming a master of tuxemon fighting."
msgid "spyder_cottonhouse2_catgirl"
msgstr "Have you met the old man in City Park? He's obsessed with breaking records!"
msgid "spyder_cottonhouse2_shopkeeper"
msgstr "I don't have a problem with people from other regions. \n Just don't come after my job, alright?"
msgid "spyder_route5_granny"
msgstr "This park is much more salubrious with the Nimrod construction keeping the Flower City riff-raff out. "
msgid "spyder_leatherhouse1_florist"
msgstr "There used to be several TV and radio stations operating, but Omnichannel ran them out of business. \n Now we don't have to worry about different journalists contradicting each other."
msgid "spyder_leatherhouse1_radio"
msgstr "An R&B song is playing. It's called "Possessuns, Part II". "
msgid "spyder_leatherhouse2_tv"
msgstr "A little green mon is lifting a ship out of a swamp."
msgid "spyder_leatherhouse2_scientist"
msgstr "I work for Shaft. \n ... \n Where's my helmet? I don't need one, I control the truck remotely from our offices. \n Pretty soon, most jobs in the mines will be automated. "
msgid "spyder_leatherhouse2_miner"
msgstr "You won't believe what they're digging up in Route 3. \n I've never seen an egg that big. \n Oops, I've said too much. "

msgid "spyder_flowerhouse1_tv"
msgstr "Two mons are having a fight. "I'm not your friend, Budaye", one says."
msgid "spyder_flowerhouse2_soldier"
msgstr "I worked for Nimrod during the war. \n Not that I got a medal. Or a parade. \n They don't hand those out to mercenaries."
msgid "spyder_flowerhouse2_scientist"
msgstr "Radio FUD wakes me up every morning. \n Not sure I care for their politics, but at least they call it how they see it!"
msgid "spyder_flower_florist"
msgstr "There used to be a riverboat captain here who could take you up and down the river. \n But I haven't seen him for a few days. "
msgid "spyder_flowerhouse1_firefighter"
msgstr "The five Pillars are the only big companies in this region. They have a lot of sway."
msgid "spyder_flowerhouse1_granny"
msgstr "Scoop has managed to cut the price of beef yet again! I don't know how they do it. "
msgid "spyder_nimrod_birbrobo1"
msgstr "Beep bee bee boop bee doo weep"
msgid "spyder_nimrod_birbrobo2"
msgstr "Boop boop"
msgid "spyder_nimrod_chromerobo1"
msgstr "Boop beep"
msgid "spyder_nimrod_chromerobo2"
msgstr "Shoop dee doo woop"
msgid "spyder_nimrod_xeon1"
msgstr "Whoo ... burr ... target acquired"
msgid "spyder_nimrod_xeon2"
msgstr "... Daisy, Daisy, give me your answer do ..."
msgid "spyder_nimrod_thatcher1"
msgstr "Woo-wee. Look at that. Those protesters won't know what hit them."
msgid "spyder_nimrod_thatcher2"
msgstr "No comment. "
msgid "spyder_nimrod_dirk1"
msgstr "Are you here for the investor presentation? \n Nimrod shares are a great buy - armies always need weapons!"
msgid "spyder_nimrod_honour1"
msgstr "Don't you dare touch those prototypes! "
msgid "spyder_nimrod_honour2"
msgstr "Leave those prototypes alone!"
msgid "spyder_nimrod_antimony1"
msgstr "Oh god, you destroyed the prototypes. We were just about to start mass production."
msgid "spyder_nimrod_antimony2"
msgstr "Years of work, down the drain in minutes. "
msgid "spyder_nimrod_berke1"
msgstr "Don't hurt me, I just write the contracts! I haven't done anything wrong! \n ... \n I mean, no one has done anything wrong. This is all legal and above board."
msgid "spyder_nimrod_rebel1"
msgstr "Did the Cathedral send you for that new shipment of ... \n No? \n Oh."
msgid "spyder_nimrod_rebel2"
msgstr "The shipment I was asking about was full of... um ... teddybears."
msgid "spyder_nimrod_maverick1"
msgstr "At night I play guitar by myself."
msgid "spyder_nimrod_maverick2"
msgstr "I wish I knew someone I could play music with."
msgid "spyder_nimrod_justice1"
msgstr "Ask not for whom Ghosteeth tolls!"
msgid "spyder_nimrod_justice2"
msgstr "It tolls for me."
msgid "spyder_nimrod_mace1"
msgstr "I want to quit and become a musician."
msgid "spyder_nimrod_mace2"
msgstr "I'll call my band, "Machine Gun Fellows"."
msgid "spyder_nimrod_argon1"
msgstr "We fight wars with humans and tuxemon. Many dead, many more injured. \n Using robos instead is the only moral course of action."
msgid "spyder_nimrod_argon2"
msgstr "I knew I wouldn't be able to convince you."
msgid "spyder_nimrod_zircon1"
msgstr "If you truly loved tuxemon, you would support us replacing them in war with robos."
msgid "spyder_nimrod_zircon2"
msgstr "I wish I'd replaced my tuxemon with robos. "
msgid "spyder_nimrod_archer1"
msgstr "How's the fusion technology coming along? We ... Wait, you're not from Greenwash!"
msgid "spyder_nimrod_archer2"
msgstr "Keep your mouth shut, okay?"
msgid "spyder_nimrod_bowie1"
msgstr "Our law enforcement would be a lot easier with some military hardware, friend. ... Who are you? "
msgid "spyder_nimrod_bowie2"
msgstr "That military hardware question was hypothetical, okay?"
msgid "spyder_nimrod_tru1"
msgstr "My weapons have won wars and subdued revolts in every corner of the world, and you think you have a chance against me?"
msgid "spyder_nimrod_tru2"
msgstr "Guard, retrieve the prototypes in the testing room. At least we can salvage something! "
msgid "spyder_nimrod_tru3"
msgstr "If those imbeciles in Shaft hadn't lost my dragon, beating you would have been a piece of cake."
msgid "spyder_nimrod_guard1"
msgstr "Sorry bud, private meeting in progress. \n So buzz off!"
msgid "spyder_route5_goliath1"
msgstr "Hey, aren't you that meddlesome kid from the Wayfarer Inn?"
msgid "spyder_route5_goliath2"
msgstr "Quit ruining our plans!"
msgid "spyder_route5_sara1"
msgstr "My Capiti looks cute and all, but I can't wait until it grows into an adult!"
msgid "spyder_route5_sara2"
msgstr "Oh well, not today!"
msgid "spyder_route5_hunter1"
msgstr "It takes a lot to hold a team together."
msgid "spyder_route5_hunter2"
msgstr "We'll be back."
msgid "spyder_route5_edith1"
msgstr "Woohoo! Our millionth ant! ... Uhm, I didn't think anyone would hear that."
msgid "spyder_route5_edith2"
msgstr "Let's see if you're so cocky after Aardart eats her two-millionth ant!"
msgid "spyder_route5_cleo1"
msgstr "Mother says you can trace our bloodline back to the kings who once ruled this country."
msgid "spyder_route5_cleo2"
msgstr "Oh ancestors, I've failed you!"
msgid "spyder_route5_tryphaena1"
msgstr "You know, we're descended from ... You've already heard it? Oh."
msgid "spyder_route5_tryphaena2"
msgstr "Well, might makes right."
msgid "spyder_timber_dante1"
msgstr "Hey buddy! Cool to see you again. "
msgid "spyder_timber_dante2"
msgstr "Hey buddy! \n Are you planning to break into these HQ? Cool! \n Make sure you're well prepared before you do, because it's difficult to get out once you're inside!"
msgid "spyder_scoop_lanth1"
msgstr "Look how happy the tuxemon are, living so close to one another!"
msgid "spyder_scoop_lanth2"
msgstr "Typical activist troublemaker. "
msgid "spyder_scoop_paine1"
msgstr "I feel so terrible that the disease got out. "
msgid "spyder_scoop_paine2"
msgstr "If those Enforcers hadn't come in and exposed their pet tuxemon to the disease, it would never have left the facility!"
msgid "spyder_scoop_rubid1"
msgstr "This is actually the most humane way to keep tuxemon."
msgid "spyder_scoop_rubid2"
msgstr "Studies show that tuxemon find battling more stressful than living in these conditions. "
msgid "spyder_scoop_berys1"
msgstr "You will notice that none of the tuxemon out here are sick - they were all kept in the containment unit."
msgid "spyder_scoop_berys2"
msgstr "Scoop did not release the disease! I promise you. "
msgid "spyder_scoop_turner1"
msgstr "Some of these people will tell you that Enforcers let the disease get out. Don't believe them!"
msgid "spyder_scoop_turner2"
msgstr "Remember, we had nothing to do with the disease getting out!"

msgid "spyder_scoop_asta1"
msgstr "Why yes, I am the inventor of the Extreme Restraints. \n What are they, I hear you ask? \n Only a set of manacles so powerful that even a dragon could not escape them. \n They are being used in the containment unit to make sure none of the infected tuxemon escape."

msgid "spyder_scoop_alyssa1"
msgstr "As soon as disease was detected, we moved the infected tuxemon to this containment unit."
msgid "spyder_scoop_alyssa2"
msgstr "I'm telling you, we kept the disease under control!"
msgid "spyder_scoop_taggart1"
msgstr "Someone stole the Extreme Restraints we invented to keep tuxemon in the containment unit! Was it you?"
msgid "spyder_scoop_taggart2"
msgstr "If you didn't steal the Extreme Restraints, who did? "
msgid "spyder_scoop_donald1"
msgstr "The sick tuxemon we were keeping here in quarantine got out and broke into the storeroom beyond! How will we secure the storeroom?"
msgid "spyder_scoop_donald2"
msgstr "You might just be strong enough to contain the escaped tuxemon. Please - do it for us. "
msgid "spyder_scoop_orba1"
msgstr "Yikes! What are you doing here?"
msgid "spyder_scoop_orba2"
msgstr "What am I doing here, for that matter?"
msgid "spyder_scoop_haf1"
msgstr "I chased the people who stole the Restraints into this room. But then the sick tuxemon got in, and now we're all stuck!"
msgid "spyder_scoop_weaver1"
msgstr "I would never have taken the Restraints off those coughing tuxemon if I knew they'd chase us in here!"
msgid "spyder_scoop_weaver2"
msgstr "Yikes! It turns out crime doesn't pay!"
msgid "spyder_scoop_arachne1"
msgstr "Oi! Can't you see we're in the middle of a villainous scheme?"
msgid "spyder_scoop_arachne2"
msgstr "It's too late! I have the Extreme Restraints and there's nothing you can do about it. "
msgid "spyder_scoop_landrace1"
msgstr "Graar!"
msgid "spyder_scoop_landrace2"
msgstr "Ufff."
msgid "spyder_scoop_landrace3"
msgstr "Thanks for getting rid of that brute that was blocking the way! \n Now we can escape with the Extreme Restraints! "
msgid "spyder_scoop_cochini1"
msgstr "Oink! Oink! "
msgid "spyder_scoop_cochini2"
msgstr "Oink."
msgid "spyder_scoop_lapinou1"
msgstr "Aiya!"
msgid "spyder_scoop_lapinou2"
msgstr "Mhm ah!"
msgid "spyder_tunnelb_beryll1"
msgstr "I love collecting rocks and stones."
msgid "spyder_tunnelb_beryll2"
msgstr "Ah, I spilled my stone collection!"
msgid "spyder_tunnelb_lute1"
msgstr "Bats make the best pets!"
msgid "spyder_tunnelb_lute2"
msgstr "... but not necessarily the best fighters."
msgid "spyder_tunnelb_meitner1"
msgstr "Masknake is great fun. Just give it a poke and its tail puts on a light show!"
msgid "spyder_tunnelb_meitner2"
msgstr "I think you poked it too hard."
msgid "spyder_tunnelb_iris1"
msgstr "Oi! You interrupted our dance!"
msgid "spyder_tunnelb_iris2"
msgstr "Be gone. Tourbidi, places please!"
msgid "spyder_tunnelb_greta1"
msgstr "When an Agnidon cornered my precious Foofle, all these friends turned up!"
msgid "spyder_tunnelb_greta2"
msgstr "Oh no, I need more!"
msgid "spyder_tunnelb_tommy1"
msgstr "Have you seen my sandwich?"
msgid "spyder_tunnelb_tommy2"
msgstr "My hunger put me off of my game!"
msgid "spyder_successful_log"
msgstr "Your mighty hatchet slices the log in two."
msgid "spyder_route6_frances1"
msgstr "My Narcileaf keeps the finest garden in all the land."
msgid "spyder_route6_frances2"
msgstr "You must come visit some time."
msgid "spyder_route6_ping1"
msgstr "Psst, have you heard? The enforcers are confiscating tuxemon from everyone in Candy Town."
msgid "spyder_route6_ping2"
msgstr "They won't stop there ... eventually they'll confiscate all tuxemon if they think they can get away with it"
msgid "spyder_route6_richard1"
msgstr "Man, the one day I leave the computer and go for a walk, this happens!"
msgid "spyder_route6_richard2"
msgstr "Worst. Day. Ever."
msgid "spyder_route6_blair1"
msgstr "Something's fishy."
msgid "spyder_route6_blair2"
msgstr "I heard they kicked all the researchers out of Greenwash HQ. \n And now they're confiscating tuxemon and taking them to the Hospital!"
msgid "spyder_route6_maxwell1"
msgstr "I don't understand! Last month, they were so excited about Fusion technology. \n And now they say they have to shut it down, destroy it ..."
msgid "spyder_route6_maxwell2"
msgstr "I just hope they don't decide its safest to put down the tuxemon we fused!"
msgid "spyder_route6_orion1"
msgstr "I was in the middle of a very important experiment."
msgid "spyder_route6_orion2"
msgstr "I hope I get back before my experiment melts down!"
msgid "spyder_route6_mungo1"
msgstr "I can't believe they locked us out of Greenwash HQ. I was getting so close to a cure for the virus!"
msgid "spyder_route6_mungo2"
msgstr "I guess the bosses got spooked by the latest Fusion developments."
msgid "spyder_route6_rigel1"
msgstr "We might as well battle - there's nothing else to do at the moment!"
msgid "spyder_route6_rigel2"
msgstr "Now there's nothing to do."
msgid "spyder_route6_gunner1"
msgstr "Excuse me, no entrance permitted. All Greenwash employees must stay outside of the city."
msgid "spyder_route6_gunner2"
msgstr "You're not a Greenwash employee? I've heard that one before!"
msgid "spyder_flower_artist1"
msgstr "Simplistic and clumsy brushstrokes and a pedestrian theme. Bah! Another ruined canvas."
msgid "spyder_flower_muse1"
msgstr "He's so hard on himself, never happy with something he's painted. He's so forgetful, too. Perhaps I could buy a painting "
msgid "spyder_flower_muse2"
msgstr "What? You have a painting. Oooh - would you let me buy it? I have ${{currency}}2,000."
msgid "spyder_flower_artist_clipping"
msgstr "A newspaper clipping is on the wall. It begins: \n "The famous art critic has put away his poison pen and picked up the paint brush. \n After years of tearing down artists, can he do any better himself?""
msgid "spyder_flower_artist2"
msgstr "Magnificent! I didn't know I had it in me. \n I don't know what those artist were complaining about - painting is easy!"
msgid "spyder_flower_muse3"
msgstr "Thank you, he's much better company now. \n Although ... he was saying something about taking up digital art!"
msgid "spyder_searoutec_nigel1"
msgstr "This is Dragon's Cave! I'm standing outside because ... uh, because I'm guarding it."
msgid "spyder_searoutec_nigel2"
msgstr "Okay I'm not standing guard! The other dragonriders wouldn't let me join them!"
msgid "spyder_searoutec_river1"
msgstr "Manosting was wrapped around me ... I couldn't swim ... My last hope ... The Capture Device I stashed in my swimming costume!"
msgid "spyder_searoutec_river2"
msgstr "Suffice to say, it worked!"
msgid "spyder_searoutec_wade1"
msgstr "I'm the world-record holder for holding your breath! Hold onto your hats ..."
msgid "spyder_searoutec_wade2"
msgstr "*splutter*"
msgid "spyder_searoutec_gil1"
msgstr "If you're stung by a Manosting, Nudiflot can suck the poison out."
msgid "spyder_searoutec_gil2"
msgstr "Of course, sucking out the poison makes Nudiflot poisonous itself!"
msgid "spyder_searoutec_leek1"
msgstr "Let me win - don't be _shellfish_!"
msgid "spyder_searoutec_leek2"
msgstr "I lost on _porpoise_."
msgid "spyder_searoutec_beech1"
msgstr "Hey, did you do something in the water?"
msgid "spyder_searoutec_beech2"
msgstr "Okay, I believe you."
msgid "spyder_searoutec_rutherford1"
msgstr "Water water everywhere, it really makes you think!"
msgid "spyder_searoutec_rutherford2"
msgstr "... but not a drop to drink."
msgid "spyder_searoutec_carstair1"
msgstr "I dig this beach!"
msgid "spyder_searoutec_carstair2"
msgstr "I couldn't keep my head above water."
msgid "spyder_searoutec_sandy1"
msgstr "Sharpfin are great! But don't give one a bath ..."
msgid "spyder_searoutec_sandy2"
msgstr "I took the bait."
msgid "spyder_dragonscave_blocked"
msgstr "The tunnel is still being drilled!"
msgid "spyder_dragonscave_angrybrute1"
msgstr "The bosses get to go in and have all the fun. "
msgid "spyder_dragonscave_lazybrute1"
msgstr "I'm exhausted after all that tunnelling. "
msgid "spyder_dragonscave_concernedbrute1"
msgstr "Wait, if we're all here - who's guarding Omnichannel HQ?"
msgid "spyder_omnichannel_william1"
msgstr "Nothing to see here. No sir."
msgid "spyder_omnichannel_william2"
msgstr "I gotta scram!"
msgid "spyder_omnichannel_carnegie1"
msgstr "I run three-week online self-improvement course: Lead Like Elostorm!"
msgid "spyder_omnichannel_carnegie2"
msgstr "Hey, you should take my course!"
msgid "spyder_omnichannel_byrne1"
msgstr "My Jemuar comes from a town where there is nothing but quartz."
msgid "spyder_omnichannel_byrne2"
msgstr "What a disappointment."
msgid "spyder_omnichannel_strauss1"
msgstr "I have to shake a lot of hands in my line of work."
msgid "spyder_omnichannel_strauss2"
msgstr "Down low. Too slow!"
msgid "spyder_omnichannel_billie1"
msgstr "Not so fast, NAME! We're not going to let you go in there \n ... by yourself! I'm coming too. \n When you cured my tuxemon, you made me do some serious thinking. \n We can't let them get away with stealing our tuxemon!"
msgid "spyder_omnichannel_beaverbrook1"
msgstr "Aha, it's too late for you! \n Just out of the birthing pit ... the perfect monsters! \n The genes of Drokoro incubated in dragon eggs dug up by Shaft \n ... and fused with three killer robos designed by Nimrod. \n The power of teamwork ... and it's in my hands. "
msgid "spyder_omnichannel_beaverbrook2"
msgstr "No. It's not possible. \n Two upstarts, one with off-brand tuxemon, defeating my perfect creations. \n If I can just make it to my live radio interview, I'll command my enforcers to complete the takeover."
msgid "spyder_omnichannel_radioannounce"
msgstr "This is FUD Radio, DJ Worm here and my co-host, "The Duke of Dead Air", broadcasting live from the Omnichannel Radio Studios. \n We've got a full hour of lolly-pop, soft rock and accessible hip hop for you - but first, an interview with the head of Omnichannel! \n Ah, it looks like Sir Beaverbrook couldn't make it, but in his place has sent a small child. Well, small child, what do you have to say? \n ... \n Speak up! You're on live radio! \n ... \n Huh, a conspiracy, you say? \n ... \n The Pillars were going to use Greenwash fusion technology, Nimrod killer robos and dragons dug up by Shaft ... \n And they were going to use those fusions to take control of the entire region? \n ... \n And they deliberately spread the Virus to everyone's tuxemon using food from Scoop? \n ... \n And the Enforcers are in on it? \n ... \n And Omnichannel was behind the whole thing, using the media to keep people confused and distracted? \n ... \n You know we work for Omnichannel, right? Doc, please tell me you stopped broadcasting. Doc?! \n ... \n Ouch! Man I really wish Radio FUD didn't go out live. \n I don't think people are going to be very happy with us."

msgid "spyder_dragonscave_benden3"
msgstr "What is this? These villains are trying to steal Drokoro! But why?"
msgid "spyder_dragonscave_mallory3"
msgstr "The Drokoro is ours! \n We got Shaft to dig it up from beneath Route 3, and we would have kept it if that infuriating kid hadn't interrupted our plans. \n It is time for the Pillars to combine their strength and rule this region outright! \n Too long have we let the Cathedral and the public tell us what can and cannot be done with Tuxemon. \n When we use Greenwash's fusion technology to combine this Drokoro with the killer robots built by Nimrod, we will be unstoppable! \n And the best part is, Omnichannel will tell the public that this is all in their best interests - and the public will believe them!"
msgid "spyder_dragonscave_benden4"
msgstr "Please, ${{name}}. If you can't stop these villains, all is lost."
msgid "spyder_dragonscave_tomas1"
msgstr "Once we each rode a dragon. That was long ago. But just recently a new-born dragon appeared above this island, and crawled into this cave."
msgid "spyder_dragonscave_tomas2"
msgstr "As you can see, the age of the dragons has passed. The hatchling dragon is our last hope."
msgid "spyder_dragonscave_lessa1"
msgstr "We stand guard over this, the last dragon. We don't know where it came from or why it hatched. We thought all dragons had hatched long ago."
msgid "spyder_dragonscave_lessa2"
msgstr "Maybe someone will come who has the power to defeat it."
msgid "spyder_dragonscave_cailin1"
msgstr "This is our last duty. Dragarbor is so very tired."
msgid "spyder_dragonscave_cailin2"
msgstr "Thank you."
msgid "spyder_dragonscave_griffin1"
msgstr "I wonder what it would be like to be swallowed by a dragon ..."
msgid "spyder_dragonscave_griffin2"
msgstr "Oh well - pobody's nerfect!"
msgid "spyder_dragonscave_daenny1"
msgstr "Prepare to be defeated!"
msgid "spyder_dragonscave_daenny2"
msgstr "You may have bested me, but you'll never best Benden."
msgid "spyder_dragonscave_benden1"
msgstr "I am the last and most powerful of the dragonriders."
msgid "spyder_dragonscave_benden2"
msgstr "You have proven yourself a worthy opponent for Drokoro. \n I will show you to the sacred inner chamber - after I heal you."
msgid "spyder_dragonscave_mal1"
msgstr "You have gotten in our way too many times!"
msgid "spyder_dragonscave_mal2"
msgstr "Ah ha, you fell right into my trap!"
msgid "spyder_dragonscave_ray1"
msgstr "All we want to do is create a mega-corporation that takes over the government. Is that so wrong?"
msgid "spyder_dragonscave_ray2"
msgstr "You're taking away my freedoms."
msgid "spyder_dragonscave_lucille1"
msgstr "The Pillars are the only way we'll get anything done around here."
msgid "spyder_dragonscave_lucille2"
msgstr "You'll regret this."
msgid "spyder_dragonscave_tru1"
msgstr "This is for your own good, okay?"
msgid "spyder_dragonscave_tru2"
msgstr "Whatever. We already took the DNA sample. \n We just wanted to capture Drokoro as a backup. \n You'll never stop them back at Omnichannel HQ."
msgid "spyder_dragonscave_drokoro1"
msgstr "Rawr!"



msgid "spyder_omnichannel_zoolander1"
msgstr ""
msgid "spyder_omnichannel_donald1"
msgstr ""
msgid "spyder_hospital_warning1"
msgstr "Bzzzz. Lifeform detected. \n Doors remain closed."
msgid "spyder_hospital_nurse1"
msgstr "The screen is set up to detect and reject humans and tuxemon. \n It has been encoded with the DNA of all known tuxemon! "
msgid "spyder_hospital_warning2"
msgstr ""Aardant" is not a recognised lifeform. \n Shutting down."
msgid "spyder_hospital_cure1"
msgstr "It's the cure to the Spyder Bite infection! \n With this, you can cure your own and others' tuxemon."
msgid "spyder_searoutec_nigel3"
msgstr "Sorry, I cannot permit entrance to the sacred cave while the Spyder Bite infection is still at loose."
msgid "spyder_hospital_billie1"
msgstr "${{name}}, your meddling has become too much! Just let the authorities do their jobs!"
msgid "spyder_hospital_billie2"
msgstr "Wait ... your tuxemon aren't sick! \n ... \n It was that simple? \n Then why did the Enforcers take our tuxemon instead of just curing them? ..."
msgid "spyder_greenwash_looten1"
msgstr "As the game is expanded, this dungeon may be expanded too. \n Without code for fusion, however, this dungeon is missing its main gimmick. \n So here's Aardant. \n It's an ant-Aardorn fusion that'll get you into the hospital."

msgid "spyder_mansion_drinkingbuddya1"
msgstr "I wonder where our drinking buddy has gotten to? "
msgid "spyder_mansion_drinkingbuddyb1"
msgstr "We started singing an old sea shanty, and by the time we'd done the Captain was missing!"
msgid "spyder_mansion_drinkingbuddya2"
msgstr "There you are old friend! Let's get you back to river."
msgid "spyder_mansion_captain1"
msgstr "Ahoy there! Thank you for finding me! \n I wandered off during last night's drinking session and fell down here. \n Hey, can you find the exit? Just shout out when you do."
msgid "spyder_river_captain2"
msgstr "Ahoy there! Where would you like to go?"
msgid "spyder_wayfarerinn_tv1"
msgstr "The news is playing. \n The presenters are saying that there are unfounded rumours of an infection."
msgid "spyder_dryadsgrove_volcoli1"
msgstr "Bree! Bree!"
msgid "spyder_dryadsgrove_aquemini1"
msgstr "Welcome to our grove, mortal."
msgid "spyder_dryadsgrove_aquemini2"
msgstr "Pray you survive your visit."
msgid "spyder_dryadsgrove_ignatia1"
msgstr "We are more than we appear."
msgid "spyder_dryadsgrove_ignatia2"
msgstr "You are more than you appear."
msgid "spyder_dryadsgrove_petra1"
msgstr "Crack nature's moulds!"
msgid "spyder_dryadsgrove_petra2"
msgstr "Ungrateful man."
msgid "spyder_dryadsgrove_ferris1"
msgstr "Do you realise you disturb the slumber of centuries?"
msgid "spyder_dryadsgrove_ferris2"
msgstr "Maybe it is time for us to go into the world."
msgid "spyder_dryadsgrove_sylvia1"
msgstr "The seasons turn with Volcoli's dance."
msgid "spyder_dryadsgrove_sylvia2"
msgstr "We nymphs wax and wane in power with the passing of the seasons."
msgid "spyder_leatherhouse1_tennisplayer1"
msgstr "Is Frostbite an Earth element technique or a Water element technique? "
msgid "spyder_leatherhouse1_tennisplayer2"
msgstr "Trick question - it's both!"

msgid "spyder_scoop_sign"
msgstr "Scoop HQ: Almost good enough to eat!"

msgid "spyder_leatherhouse2_snugglepot2"
msgstr "Wow! One day I'm going to be a trainer just like you!"

msgid "spyder_successful_boulder"
msgstr "The sledgehammer smashes the boulder apart."

msgid "spyder_stop_dante"
msgstr "Dante"

msgid "spyder_frolicking_rockitten"
msgstr "Rockitten"

msgid "spyder_frolicking_conileaf"
msgstr "Conileaf"

msgid "spyder_papertown_riverboatcaptain"
msgstr "Riverboat Captain"

msgid "spyder_papertown_homemaker"
msgstr "Homemaker"

msgid "spyder_papertown_mom"
msgstr "Mom"

msgid "spyder_papertown_grannypiper"
msgstr "Granny Piper"

msgid "spyder_papertown_shopkeeper"
msgstr "Shopkeeper"

msgid "spyder_instore_dante"
msgstr "Dante"

msgid "spyder_billie"
msgstr "Billie"

msgid "spyder_cottontown_monk"
msgstr "Monk"

msgid "spyder_cottontown_hacker"
msgstr "Hacker"

msgid "spyder_omnichannel_enforcer"
msgstr "Enforcer"

msgid "spyder_cottontown_barmaid"
msgstr "Barmaid"

msgid "spyder_granny"
msgstr "Granny"

msgid "spyder_goth"
msgstr "Goth"

msgid "spyder_florist"
msgstr "Florist"

msgid "spyder_shopkeeper"
msgstr "Shopkeeper"

msgid "spyder_shopassistant"
msgstr "Shop Assistant"

msgid "spyder_route2_billie"
msgstr "Billie"

msgid "spyder_route2_roddick"
msgstr "Roddick"

msgid "spyder_route2_marion"
msgstr "Marion"

msgid "spyder_route2_graf"
msgstr "Graf"

msgid "spyder_maniac"
msgstr "Maniac"

msgid "spyder_citypark_florist"
msgstr "Florist"

msgid "spyder_citypark_frances"
msgstr "Frances"

msgid "spyder_citypark_bobette"
msgstr "Bobette"

msgid "spyder_citypark_edith"
msgstr "Edith"

msgid "spyder_miner"
msgstr "Miner"

msgid "spyder_postboy"
msgstr "Postboy"

msgid "spyder_route3_zoolander"
msgstr "Zoolander"

msgid "spyder_rookie"
msgstr "Rookie"

msgid "spyder_route3_weaver"
msgstr "Weaver"

msgid "spyder_route3_qqq"
msgstr "???"

msgid "spyder_route3_novak"
msgstr "Novak"

msgid "spyder_route3_curie"
msgstr "Curie"

msgid "spyder_route3_connor"
msgstr "Connor"

msgid "spyder_route3_wanda"
msgstr "Wanda"

msgid "spyder_route3_twig"
msgstr "Twig"

msgid "spyder_route3_surat"
msgstr "Surat"

msgid "spyder_route3_roxby"
msgstr "Roxby"

msgid "spyder_wayfarer1_morton"
msgstr "Morton"
msgid "spyder_wayfarer1_jessie"
msgstr "Jessie"
msgid "spyder_wayfarer1_nightshade"
msgstr "Nightshade"
msgid "spyder_wayfarer1_victor"
msgstr "Victor"
msgid "spyder_wayfarer1_morningstar"
msgstr "Morningstar"
msgid "spyder_wayfarer1_bravo"
msgstr "Bravo"
msgid "spyder_wayfarer1_james"
msgstr "James"
msgid "spyder_wayfarer1_bismuth"
msgstr "Bismuth"
msgid "spyder_wayfarer1_ratcher"
msgstr "Ratcher"
msgid "spyder_route4_marshall"
msgstr "Marshall"
msgid "spyder_route4_roger"
msgstr "Roger"
msgid "spyder_route4_wulf"
msgstr "Wulf"
msgid "spyder_route4_rincewind"
msgstr "Rincewind"
msgid "spyder_route4_rosamund"
msgstr "Rosamund"
msgid "spyder_route4_beck"
msgstr "Beck"

msgid "spyder_nimrod_birbrobo"
msgstr "Birb Robo"
msgid "spyder_nimrod_chromerobo"
msgstr "Chrome Robo"
msgid "spyder_nimrod_xeon"
msgstr "Xeon"
msgid "spyder_nimrod_justice"
msgstr "Justice"
msgid "spyder_nimrod_thatcher"
msgstr "Thatcher"
msgid "spyder_nimrod_mace"
msgstr "Mace"
msgid "spyder_nimrod_honour"
msgstr "Honour"
msgid "spyder_nimrod_argon"
msgstr "Argon"
msgid "spyder_nimrod_zircon"
msgstr "Zircon"
msgid "spyder_nimrod_maverick"
msgstr "Maverick"
msgid "spyder_nimrod_rebel"
msgstr "Rebel"
msgid "spyder_nimrod_antimony"
msgstr "Antimony"
msgid "spyder_nimrod_bowie"
msgstr "Bowie"
msgid "spyder_nimrod_archer"
msgstr "Archer"
msgid "spyder_nimrod_tru"
msgstr "Tru"
msgid ""
msgstr "Tru continued"
msgid "spyder_nimrod_dirk"
msgstr "Dirk"
msgid "spyder_nimrod_berke"
msgstr "Berke"
msgid "spyder_nimrod_guard"
msgstr "Guard"
msgid "spyder_route5_cleo"
msgstr "Cleo"
msgid "spyder_route5_tryphaena"
msgstr "Tryphaena"
msgid "spyder_route5_edith"
msgstr "Edith"
msgid "spyder_route5_sara"
msgstr "Sara"
msgid "spyder_route5_hunter"
msgstr "Hunter"
msgid "spyder_route5_goliath"
msgstr "Goliath"
msgid "spyder_scoop_donald"
msgstr "Donald"
msgid "spyder_scoop_turner"
msgstr "Turner"
msgid "spyder_scoop_paine"
msgstr "Paine"
msgid "spyder_scoop_taggart"
msgstr "Taggart"
msgid "spyder_scoop_alyssa"
msgstr "Alyssa"
msgid "spyder_scoop_lanth"
msgstr "Lanth"
msgid "spyder_scoop_berys"
msgstr "Berys"
msgid "spyder_scoop_rubid"
msgstr "Rubid"
msgid "spyder_scoop_asta"
msgstr "Asta"
msgid "spyder_scoop_haf"
msgstr "Haf"
msgid "spyder_scoop_arachne"
msgstr "Arachne"
msgid "spyder_scoop_weaver"
msgstr "Weaver"
msgid "spyder_scoop_orba"
msgstr "Orba"
msgid "spyder_scoop_landrace"
msgstr "Landrace"
msgid "spyder_scoop_cochinia"
msgstr "CochiniA"
msgid "spyder_scoop_cochinib"
msgstr "CochiniB"
msgid "spyder_scoop_cochinic"
msgstr "CochiniC"
msgid "spyder_tunnelb_beryll"
msgstr "Beryll"
msgid "spyder_tunnelb_lute"
msgstr "Lute"
msgid ""
msgstr ""
msgid "spyder_tunnelb_meitner"
msgstr "Meitner"
msgid "spyder_tunnelb_iris"
msgstr "Iris"
msgid "spyder_tunnelb_greta"
msgstr "Greta"
msgid "spyder_tunnelb_tommy"
msgstr "Tommy"
msgid "spyder_route6_frances"
msgstr "Frances"
msgid "spyder_route6_ping"
msgstr "Ping"
msgid "spyder_route6_richard"
msgstr "Richard"
msgid "spyder_route6_blair"
msgstr "Blair"
msgid "spyder_route6_maxwell"
msgstr "Maxwell"
msgid "spyder_route6_orion"
msgstr "Orion"
msgid "spyder_route6_mungo"
msgstr "Mungo"
msgid "spyder_route6_rigel"
msgstr "Rigel"
msgid "spyder_route6_gunner"
msgstr "Gunner"
msgid "spyder_searoutec_nigel"
msgstr "Nigel"
msgid "spyder_searoutec_river"
msgstr "River"
msgid "spyder_searoutec_wade"
msgstr "Wade"
msgid "spyder_searoutec_gil"
msgstr "Gil"
msgid "spyder_searoutec_leek"
msgstr "Leek"
msgid "spyder_searoutec_beech"
msgstr "Beech"
msgid "spyder_searoutec_rutherford"
msgstr "Rutherford"
msgid "spyder_searoutec_carstair"
msgstr "Carstair"
msgid "spyder_searoutec_sandy"
msgstr "Sandy"
msgid "spyder_dragonscave_tomas"
msgstr "Tomas"
msgid "spyder_dragonscave_lessa"
msgstr "Lessa"
msgid "spyder_dragonscave_cailin"
msgstr "Cailin"
msgid "spyder_dragonscave_griffin"
msgstr "Griffin"
msgid "spyder_dragonscave_daenny"
msgstr "Daenny"
msgid "spyder_dragonscave_benden"
msgstr "Benden"
msgid "spyder_dragonscave_mal"
msgstr "Mal"
msgid "spyder_dragonscave_ray"
msgstr "Ray"
msgid "spyder_dragonscave_lucille"
msgstr "Lucille"
msgid "spyder_dragonscave_tru"
msgstr "Tru"
msgid "spyder_flower_cady"
msgstr "Cady"
msgid "spyder_flower_mieke"
msgstr "Mieke"
msgid "spyder_flower_sandy"
msgstr "Sandy"
msgid "spyder_flower_teach"
msgstr "Teach"
msgid "spyder_omnichannel_william"
msgstr "William"
msgid "spyder_omnichannel_carnegie"
msgstr "Carnegie"
msgid "spyder_omnichannel_byrne"
msgstr "Byrne"
msgid "spyder_omnichannel_strauss"
msgstr "Strauss"
msgid "spyder_omnichannel_beaverbrook"
msgstr "Beaverbrook"
msgid "spyder_omnichannel_worm"
msgstr "Worm"
msgid "spyder_omnichannel_thedukeofdeadair"
msgstr "The Duke of Dead Air"
msgid "spyder_dragonscave_angrybrute"
msgstr "AngryBrute"
msgid "spyder_dragonscave_lazybrute"
msgstr "LazyBrute"
msgid "spyder_dragonscave_concernedbrute"
msgstr "ConcernedBrute"
msgid "spyder_hospital_billie"
msgstr "Billie"
msgid "spyder_greenwash_looten"
msgstr "Looten"

msgid "spyder_riverboatcaptain"
msgstr "Riverboat Captain"
msgid "spyder_mansion_drinkingbuddya"
msgstr "Drinking Buddy A"
msgid "spyder_mansion_drinkingbuddyb"
msgstr "Drinking Buddy B"
msgid "spyder_dryadsgrove_aquemini"
msgstr "Aquemini"
msgid "spyder_dryadsgrove_ignatia"
msgstr "Ignatia"
msgid "spyder_dryadsgrove_petra"
msgstr "Petra"
msgid "spyder_dryadsgrove_ferris"
msgstr "Ferris"
msgid "spyder_dryadsgrove_sylvia"
msgstr "Sylvia"
msgid "spyder_dryadsgrove_volcoli"
msgstr "Volcoli"
msgid "_chromerobo"
msgstr "Chrome Robo"
msgid "_darkrobo"
msgstr "Dark Robo"
msgid "_birbrobo"
msgstr "Birb Robo"
msgid "_xeon"
msgstr "Xeon"
msgid "_xeon-2"
msgstr "Xeon-2"
msgid "_mk01beta"
msgstr "Mk01 Beta"
msgid "_mk01alpha"
msgstr "Mk01 Alpha"



## MESSAGE TRANSLATIONS ##
# spyder messages
msgid "spyder_multi_underrepairs"
msgstr "The sign reads, 'Under repairs'"

msgid "spyder_papertown_townsign"
msgstr "Paper Town: The gateway to Fondent!"

msgid "spyder_multi_martsign"
msgstr "Buy things here"

msgid "spyder_papertown_daycare1"
msgstr "Daycare Centre: Under construction."

msgid "spyder_route1_routesign"
msgstr "Route 1: Take care!"

msgid "spyder_papertown_daycare2"
msgstr "Daycare Centre: Open now!"

msgid "spyder_papertown_sunnyside"
msgstr "Sunnyside Manor: If we are not home leave a message with our housekeeper."

msgid "spyder_papertown_home"
msgstr "Home sweet home!"

msgid "spyder_papertown_restinbed"
msgstr "You awake fully rested!"

msgid "spyder_papertown_tvwatch"
msgstr "What's on TV? A prom queen is breaking her tiara into pieces and handing it out."

msgid "spyder_papertown_tvwatch"
msgstr "What's on TV? A prom queen is breaking her tiara into pieces and handing it out."

msgid "spyder_citypark_achievement"
msgstr "Achievement Maniac's House: Closed."

msgid "spyder_cottontown_townsign" 
msgstr "Welcome to Cotton Town: A growing force." 
msgid "spyder_route2_routesign" 
msgstr "Welcome to Route 2: The historic path." 
msgid "spyder_citypark_routesign" 
msgstr "City Park: A taste of the wild." 
msgid "spyder_column1_sign" 
msgstr "A rare ancient column. This was once part of a temple building." 
msgid "spyder_column2_sign" 
msgstr "A rare ancient column. Other ruins from the same culture can be found in Route 3. " 
msgid "spyder_ruby_plaque" 
msgstr "Ruby is just the term for any corundum that is red! \n When corundum comes in other colours like blue, pink and clear, it is called a sapphire. \n When tuxemon eat rubies, they become passionate and vigorous, making them better at physical attacks like slaps, claws and bites." 
msgid "spyder_opal_plaque" 
msgstr "Opals show flashes of coloured light. \n They form in fissues and dips in rock when water evaporates leaving behind silica. \n Tuxemon that eat opals benefit from its magical warding are better able to escape magical distant attacks like blasts, sprays and rays." 
msgid "spyder_emerald_plaque" 
msgstr "An emerald is a green variety of beryl. Beryl that is blue is called aquamarine instead. \n A one-carat emerald is larger but less dense than a one-carat diamond. \n Tuxemon that eat emeralds have their sight and intuition heighten, making their ranged attacks like shots, sprays and blasts more potent." 
msgid "spyder_agate_plaque" 
msgstr "Agate is a rock, often formed by volcanoes and often banded with parallel lines. \n It features a great variety of colours: browns, greys, creams, reds, oranges and even blues. \n Feeding agate to a tuxemon can increase its speed and agility, making it faster to react in battle." 
msgid "spyder_diamond_plaque" 
msgstr "Famously the hardest gemstone in the world, diamonds are great on necklaces, engagement rings and earrings! \n If your fiance doesn't buy a Shaft diamond ring for you, he doesn't love you! \n Feed diamonds to your tuxemon to harden their skin, making them better able to resist physical blows." 

msgid "spyder_quartz_plaque"
msgstr "Quartz is one of the most abundant minerals on the planet. \n Some quartz varieties - like onyx, amethyst and carnelian - are rarer and more precious. \n Quartz is used in clocks to keep very precise time. \n Tuxemon that eat quartz have their fortitude and vitality increased, making them able to endure more attacks before being knocked out. "

msgid "spyder_shaft_plaque"
msgstr "Sponsored by Shaft. "We dig it!""
msgid "spyder_nimrod_plaque"
msgstr "Sponsored by Nimrod. "If we didn't sell them, someone else would!""
msgid "spyder_nimrod2_plaque"
msgstr "Tuxemon are powerful weapons that have fought alongside humans for as long as there has been war. \n Rock paintings found in caves show prehistoric humans training sabretoothed Rockats to fight wild Wolffsky."
msgid "spyder_nimrod3_plaque"
msgstr "The symbol of an ancient empire was the Eaglace, because when the empire invaded from the icy north their generals and scouts rode on Eaglace. \n Today, medic teams in our mighty republic are training with Agnidon for protection and transport. "
msgid "spyder_nimrod4_plaque"
msgstr "But soon, tuxemon and humans may be rendered obsolete. \n Our corporate sponsors Nimrod are developing robot technology that could make war a bloodless affair. \n In the meantime, sign up for the Nimrod Enforcers for good pay, free education and a life of adventure."
msgid "spyder_route3_sign"
msgstr "Route 3: Rehabilitation will begin as soon as possible. \n Please stop nagging us."
msgid "spyder_leathertown_sign"
msgstr "Leather Town: Proof that beauty and mining can co-exist."
msgid "spyder_shaft1_sign"
msgstr "Shaft Headquarters: Mining Division"
msgid "spyder_shaft2_sign"
msgstr "Shaft Headquarters: Public Relations Division"
msgid "spyder_leathercafe_sign"
msgstr "Open Air Cafe and Marketplace"
msgid "spyder_leathercbd_sign"
msgstr "Leather Town Business District"

msgid "spyder_flower_sign"
msgstr "Flower City: Uniforms that guard you while you sleep"
msgid "spyder_route5_sign"
msgstr "The memorial passage to Timber Town"
msgid "spyder_leatherhouse1_radio"
msgstr "An R&B song is playing. It's called "Possessuns, Part II"."
msgid "spyder_flower_dojo_sign"
msgstr "Dojo of the Five Elements: Master Tuxemon Battle"

msgid "spyder_wayfarerinn_sign"
msgstr "Welcome to the Wayfarer Inn! "
msgid "spyder_omnichannel_note"
msgstr "Haha, suckers - you'll never find me. \n It's on the Omnichannel CEO's letterhead."


msgid "spyder_cottonhouse1_tvwatch"
msgstr "It's the latest reality show: people and their tuxemon complete challenges on a remote island."
msgid "spyder_timber_sign"
msgstr "Timber Town: Breadbasket of Fondant."


## Item descriptions ##

msgid "fishing_rod"
msgstr "Fishing Rod"
msgid "fishing_rod_description"
msgstr "Catch fish."
msgid "earthmover_key"
msgstr "Earthmover Key"
msgid "earthmover_key_description"
msgstr "Could come in handy if there's a giant earthmover blocking the path."

msgid "sledgehammer_description"
msgstr "Smash apart grey boulders."
msgid "sledgehammer"
msgstr "Sledgehammer"
msgid "timber"
msgstr "Timber Town"
msgid "flower"
msgstr "Flower City"
msgid "paper"
msgstr "Paper Town"
msgid "candy"
msgstr "Candy Town"
msgid "cotton"
msgstr "Cotton Town"
msgid "leather"
msgstr "Leather Town"

msgid "cannot_use_item_monster"
msgstr "This item cannot be used on this monster."

msgid "cotton_breeder0"
msgstr "Hi there, welcome to the Daycare, I breed Tuxemon here.\nI run this place because I love Tuxemon so much!\n"
"If you like, I can breed two of your Tuxemon for you. Just let me know, ok?"

msgid "cotton_breeder1"
msgstr "Do you wanna leave two of your Tuxemon with me to breed them?"

msgid "cotton_breeder2a_1"
msgstr "Okay, which Tuxemon will be the mother?"

msgid "cotton_breeder2a_2"
msgstr "Great, how about the father?"

msgid "cotton_breeder3"
msgstr "Okay, you sure these are the two you want?"

msgid "cotton_breeder4a"
msgstr "Great! Come back to check in later and I'll let you know how it's going."

msgid "cotton_breeder_rejected"
msgstr "Oh, alright. You think about it some more and come back to me."

msgid "cotton_breeder5"
msgstr "Hey ${{name}}, come to check up on your Tuxemon?"

msgid "cotton_breeder6a"
msgstr "They're still getting acquainted, as it were. Why don't you come back later?"

msgid "cotton_breeder6b"
msgstr "It's going very well! They're practically inseperable!\n"
"It shouldn't be too long now before we've got a baby on the way."

msgid "cotton_breeder6c"
msgstr "Congratulations! They've had a baby! Here you go, raise it well."

msgid "cotton_breeder_continue"
msgstr "It'll be awhile before they're ready for another, but if you like I can hold onto these two and breed them again."

msgid "cotton_breeder7a"
msgstr "Great! You take some time with the baby and I'll take care of the parents. Come back later to check up on them."

msgid "cotton_breeder7b"
msgstr "Good idea, the new family should be kept together at this important stage in the baby's development.\n"
"Ya'll come back now, y'hear?"

msgid "taba_greeting1"
msgstr "Greeter Jaime: Hey there ${{name}}! Heard you got a Tuxemon, congrats! If you wanna grow your party, you'll need Tuxeballs."

msgid "taba_greeting2a"
msgstr "The shop is doing a promo, here's some to get you started. You use them to capture Tuxemon. It's easier if they're weakend first though!"

msgid "taba_greeting2b"
msgstr "Ah! I see you've already got some. You've got a good head on your shoulders ${{name}}, I'm sure you'll be a champ in no time."

msgid "taba_greeting3"
msgstr "Good luck in your adventures ${{name}}, and remember to shop at Tuxemart for all your adventuring needs!\n"
"...\n"
"Sorry about the sales pitch, it's my job."

msgid "gotfivetuxeballs"
msgstr "You got 5 Tuxeballs!"

msgid "got_new_tuxemon"
msgstr "You got a ${{monster_name}}!"<|MERGE_RESOLUTION|>--- conflicted
+++ resolved
@@ -1628,30 +1628,18 @@
 msgstr "Sorry, but I should leave now."
 
 msgid "omnichannelarrives"
-<<<<<<< HEAD
-msgstr "STOP." 
-
-msgid "omnichannelarrives2"
-msgstr "<<MISSING>>" 
-=======
 msgstr "STOP!"
 
 msgid "omnichannelarrives2"
 msgstr ""
->>>>>>> 7a0ff767
 
 msgid "yesmaam"
 msgstr "Yes Ma'am."
 
 msgid "firsts"
-<<<<<<< HEAD
-msgstr "♪ Watch me whip ♪\n" 
-"♪ Watch me nae nae ♪"
-=======
 msgstr "♪ Watch me whip ♪\n"
 "♪ Watch me nae nae ♪\n"
 "This song is pretty great right?"
->>>>>>> 7a0ff767
 
 msgid "nopenotyet"
 msgstr "Sorry, someone got injured on the route. It's closed right now."
